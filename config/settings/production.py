--- conflicted
+++ resolved
@@ -3,34 +3,4 @@
 # SECURITY WARNING: don't run with debug turned on in production!
 DEBUG = False
 DJANGO_ENV = 'prod'
-<<<<<<< HEAD
-
-SSO_ENABLED = True
-
-LOGGING = {
-    "version": 1,
-    "disable_existing_loggers": False,
-    "filters": {"require_debug_false": {"()": "django.utils.log.RequireDebugFalse"}},
-    "handlers": {
-        "sentry": {
-            "level": "ERROR",
-            "class": "raven.contrib.django.raven_compat.handlers.SentryHandler",
-        },
-        "console": {
-            "level": "INFO",
-            "class": "logging.StreamHandler",
-            "stream": sys.stdout,
-        },
-    },
-    "loggers": {
-        "django.request": {
-            "handlers": ["console"],
-            "level": "ERROR",
-            "propagate": True,
-        },
-        "": {"handlers": ["console"], "level": "ERROR", "propagate": False},
-    },
-}
-=======
-SSO_ENABLED = True
->>>>>>> 04d0abf0
+SSO_ENABLED = True