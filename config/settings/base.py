import environ
import os
import ssl

import dj_database_url

PROJECT_ROOT = os.path.dirname(os.path.abspath(__file__))

# Build paths inside the project like this: os.path.join(BASE_DIR, ...)
BASE_DIR = os.path.dirname(os.path.dirname(os.path.abspath(__file__)))


# Quick-start development settings - unsuitable for production
# See https://docs.djangoproject.com/en/1.11/howto/deployment/checklist/

env = environ.Env()

# SECURITY WARNING: keep the secret key used in production secret!
SECRET_KEY = env("SECRET_KEY")

# As app is running behind a host-based router supplied by Heroku or other
# PaaS, we can open ALLOWED_HOSTS
ALLOWED_HOSTS = ["*"]

DEBUG = env.bool("DEBUG", False)
SSO_ENABLED = env.bool("SSO_ENABLED", True)

# Application definition

DJANGO_APPS = [
    "django.contrib.admin",
    "django.contrib.auth",
    "django.contrib.contenttypes",
    "django.contrib.sessions",
    "django.contrib.messages",
    "django.contrib.staticfiles",
]

THIRD_PARTY_APPS = [
    "django_extensions",
    "django_filters",
    "hawkrest",
    "oauth2_provider",
    "rest_framework",
    "simple_history",
]

LOCAL_APPS = [
    "api.barriers",
    "api.core",
    "api.ping",
    "api.metadata",
    "api.user",
    "api.documents",
    "api.interactions",
    "api.assessment",
    "api.collaboration",
    "authbroker_client",
    "api.user_event_log",
    "api.dataset",
]

INSTALLED_APPS = DJANGO_APPS + THIRD_PARTY_APPS + LOCAL_APPS

MIDDLEWARE = [
    "django.middleware.security.SecurityMiddleware",
    'whitenoise.middleware.WhiteNoiseMiddleware',
    "django.contrib.sessions.middleware.SessionMiddleware",
    "django.middleware.common.CommonMiddleware",
    "django.middleware.csrf.CsrfViewMiddleware",
    "django.contrib.auth.middleware.AuthenticationMiddleware",
    "django.contrib.messages.middleware.MessageMiddleware",
    "django.middleware.clickjacking.XFrameOptionsMiddleware",
    "oauth2_provider.middleware.OAuth2TokenMiddleware",
    "hawkrest.middleware.HawkResponseMiddleware",
    "simple_history.middleware.HistoryRequestMiddleware",
]

ROOT_URLCONF = "config.urls"

TEMPLATES = [
    {
        "BACKEND": "django.template.backends.django.DjangoTemplates",
        "DIRS": [],
        "APP_DIRS": True,
        "OPTIONS": {
            "context_processors": [
                "django.template.context_processors.debug",
                "django.template.context_processors.request",
                "django.contrib.auth.context_processors.auth",
                "django.contrib.messages.context_processors.messages",
            ]
        },
    }
]

WSGI_APPLICATION = "config.wsgi.application"

# Sentry
SENTRY_DSN = os.environ.get("SENTRY_DSN")
if SENTRY_DSN:
    RAVEN_CONFIG = {
        "dsn": os.environ.get("SENTRY_DSN"),
        # If you are using git, you can also automatically configure the
        # release based on the git info.
        # 'release': raven.fetch_git_sha(os.path.dirname(__file__)),
    }
    INSTALLED_APPS += ["raven.contrib.django.raven_compat"]

# Database
# https://docs.djangoproject.com/en/1.11/ref/settings/#databases
DATABASES = {
    "default": dj_database_url.config(env="DATABASE_URL", default="")
}

AUTH_USER_MODEL = "auth.User"

# django-oauth-toolkit settings
AUTHENTICATION_BACKENDS = [
    "django.contrib.auth.backends.ModelBackend",
    "authbroker_client.backends.AuthbrokerBackend",
]

VCAP_SERVICES = env.json("VCAP_SERVICES", default={})

CHAR_FIELD_MAX_LENGTH = 255
REF_CODE_LENGTH = env.int("REF_CODE_LENGTH", 3)
REF_CODE_MAX_TRIES = env.int("REF_CODE_MAX_TRIES", 1000)

# DataHub API
DH_METADATA_URL = env("DH_METADATA_URL")
FAKE_METADATA = env.bool("FAKE_METADATA", False)

# Documents
# CACHE / REDIS
if "redis" in VCAP_SERVICES:
    REDIS_BASE_URL = VCAP_SERVICES["redis"][0]["credentials"]["uri"]
else:
    REDIS_BASE_URL = env("REDIS_BASE_URL", default=None)

if REDIS_BASE_URL:
    REDIS_CACHE_DB = env("REDIS_CACHE_DB", default=0)
    CACHES = {
        "default": {
            "BACKEND": "django_redis.cache.RedisCache",
            "LOCATION": f"{REDIS_BASE_URL}/{REDIS_CACHE_DB}",
            "OPTIONS": {"CLIENT_CLASS": "django_redis.client.DefaultClient"},
        }
    }

# CELERY (it does not understand rediss:// yet so extra work needed)
if REDIS_BASE_URL:
    # REDIS_BASIC_URL == REDIS_BASE_URL without the SSL
    REDIS_BASIC_URL = REDIS_BASE_URL.replace("rediss://", "redis://")
    REDIS_CELERY_DB = env("REDIS_CELERY_DB", default=1)
    CELERY_BROKER_URL = f"{REDIS_BASIC_URL}/{REDIS_CELERY_DB}"
    CELERY_RESULT_BACKEND = CELERY_BROKER_URL
    if "rediss://" in REDIS_BASE_URL:
        CELERY_REDIS_BACKEND_USE_SSL = {"ssl_cert_reqs": ssl.CERT_NONE}
        CELERY_BROKER_USE_SSL = CELERY_REDIS_BACKEND_USE_SSL

AV_V2_SERVICE_URL = env("AV_V2_SERVICE_URL", default="http://av-service/")
DOCUMENT_BUCKET = env("AWS_SECRET_ACCESS_KEY", default="test-bucket")
DOCUMENT_BUCKETS = {
    "default": {
        "bucket": env("DEFAULT_BUCKET", default=""),
        "aws_access_key_id": env("AWS_ACCESS_KEY_ID", default=""),
        "aws_secret_access_key": env("AWS_SECRET_ACCESS_KEY", default=""),
        "aws_region": env("AWS_DEFAULT_REGION", default=""),
    }
}
# ServerSideEncryption
SERVER_SIDE_ENCRYPTION = env("SERVER_SIDE_ENCRYPTION", default="AES256")

# Admin locking
AUTHBROKER_URL = env("AUTHBROKER_URL")
AUTHBROKER_CLIENT_ID = os.environ.get("AUTHBROKER_CLIENT_ID")
AUTHBROKER_CLIENT_SECRET = os.environ.get("AUTHBROKER_CLIENT_SECRET")
AUTHBROKER_SCOPES = "read write"

LOGIN_REDIRECT_URL = "/admin/"
RESTRICT_ADMIN = env.bool("RESTRICT_ADMIN", True)
ALLOWED_ADMIN_IPS = os.environ.get("ALLOWED_ADMIN_IPS", "").split(",")
# SECURE_PROXY_SSL_HEADER is needed to force the call back protocall to be https
# setting this effects the Hawk hash generation.
SECURE_PROXY_SSL_HEADER = ("HTTP_X_FORWARDED_PROTO", "https")

OAUTH2_PROVIDER = {}

if SSO_ENABLED:
    OAUTH2_PROVIDER["RESOURCE_SERVER_INTROSPECTION_URL"] = env(
        "RESOURCE_SERVER_INTROSPECTION_URL"
    )
    OAUTH2_PROVIDER["RESOURCE_SERVER_AUTH_TOKEN"] = env("RESOURCE_SERVER_AUTH_TOKEN")
    OAUTH2_PROVIDER["RESOURCE_SERVER_USER_INFO_URL"] = env("RESOURCE_SERVER_USER_INFO_URL")
    OAUTH2_PROVIDER["RESOURCE_SERVER_USER_INTROSPECT_URL"] = env("RESOURCE_SERVER_USER_INTROSPECT_URL")

# DRF
REST_FRAMEWORK = {
    "DEFAULT_VERSIONING_CLASS": "rest_framework.versioning.NamespaceVersioning",
    "DEFAULT_PAGINATION_CLASS": "rest_framework.pagination.LimitOffsetPagination",
    "PAGE_SIZE": 400,
    "DEFAULT_AUTHENTICATION_CLASSES": [
        "oauth2_provider.contrib.rest_framework.OAuth2Authentication"
    ],
    "DEFAULT_PERMISSION_CLASSES": ["api.core.permissions.IsAuthenticated"],
}

# Password validation
# https://docs.djangoproject.com/en/1.11/ref/settings/#auth-password-validators

AUTH_PASSWORD_VALIDATORS = [
    {
        "NAME": "django.contrib.auth.password_validation.UserAttributeSimilarityValidator"
    },
    {"NAME": "django.contrib.auth.password_validation.MinimumLengthValidator"},
    {"NAME": "django.contrib.auth.password_validation.CommonPasswordValidator"},
    {"NAME": "django.contrib.auth.password_validation.NumericPasswordValidator"},
]

# HAWK settings
HAWK_CREDENTIALS = {}
HAWK_ENABLED = env.bool("HAWK_ENABLED", True)

if HAWK_ENABLED:
    HAWK_ID = os.environ.get('HAWK_ID')
    HAWK_KEY = os.environ.get('HAWK_KEY')
    HAWK_ALGORITHM = os.environ.get('HAWK_ALGORITHM', 'sha256')

    DATAHUB_HAWK_ID = os.environ.get("DH_HAWK_ID")
    DATAHUB_HAWK_KEY = os.environ.get('DH_HAWK_KEY')
    DATAHUB_HAWK_ALGORITHM = os.environ.get('DH_HAWK_ALGORITHM', 'sha256')

<<<<<<< HEAD
=======
    DATA_WORKSPACE_HAWK_ID = os.environ.get("DATA_WORKSPACE_HAWK_ID")
    DATA_WORKSPACE_HAWK_KEY = os.environ.get("DATA_WORKSPACE_HAWK_KEY")
    DATA_WORKSPACE_HAWK_ALGORITHM = os.environ.get("DATA_WORKSPACE_HAWK_ALGORITHM", "sha256")

>>>>>>> 9bc711c7
    HAWK_CREDENTIALS = {
        HAWK_ID: {
            "id": HAWK_ID,
            "key": HAWK_KEY,
            "algorithm": HAWK_ALGORITHM,
        },
        DATAHUB_HAWK_ID: {
            "id": DATAHUB_HAWK_ID,
            "key": DATAHUB_HAWK_KEY,
            "algorithm": DATAHUB_HAWK_ALGORITHM,
<<<<<<< HEAD
        }
=======
        },
        DATA_WORKSPACE_HAWK_ID: {
            "id": DATA_WORKSPACE_HAWK_ID,
            "key": DATA_WORKSPACE_HAWK_KEY,
            "algorithm": DATA_WORKSPACE_HAWK_ALGORITHM,
        },
>>>>>>> 9bc711c7
    }

SLACK_WEBHOOK = env("SLACK_WEBHOOK", default="")

# Internationalization
# https://docs.djangoproject.com/en/1.11/topics/i18n/

LANGUAGE_CODE = "en-gb"

TIME_ZONE = "UTC"

USE_I18N = True

USE_L10N = True

USE_TZ = True


# Static files (CSS, JavaScript, Images)
# https://docs.djangoproject.com/en/1.11/howto/static-files/
STATIC_ROOT = os.path.join(PROJECT_ROOT, "static")
STATIC_URL = "/static/"<|MERGE_RESOLUTION|>--- conflicted
+++ resolved
@@ -231,13 +231,10 @@
     DATAHUB_HAWK_KEY = os.environ.get('DH_HAWK_KEY')
     DATAHUB_HAWK_ALGORITHM = os.environ.get('DH_HAWK_ALGORITHM', 'sha256')
 
-<<<<<<< HEAD
-=======
     DATA_WORKSPACE_HAWK_ID = os.environ.get("DATA_WORKSPACE_HAWK_ID")
     DATA_WORKSPACE_HAWK_KEY = os.environ.get("DATA_WORKSPACE_HAWK_KEY")
     DATA_WORKSPACE_HAWK_ALGORITHM = os.environ.get("DATA_WORKSPACE_HAWK_ALGORITHM", "sha256")
 
->>>>>>> 9bc711c7
     HAWK_CREDENTIALS = {
         HAWK_ID: {
             "id": HAWK_ID,
@@ -248,16 +245,12 @@
             "id": DATAHUB_HAWK_ID,
             "key": DATAHUB_HAWK_KEY,
             "algorithm": DATAHUB_HAWK_ALGORITHM,
-<<<<<<< HEAD
-        }
-=======
         },
         DATA_WORKSPACE_HAWK_ID: {
             "id": DATA_WORKSPACE_HAWK_ID,
             "key": DATA_WORKSPACE_HAWK_KEY,
             "algorithm": DATA_WORKSPACE_HAWK_ALGORITHM,
         },
->>>>>>> 9bc711c7
     }
 
 SLACK_WEBHOOK = env("SLACK_WEBHOOK", default="")
