from django.contrib import admin
from django.urls import path, include

from api.metadata.views import MetadataView
from api.ping.views import ping
from api.barriers.views import (
    barrier_count,
    barriers_export,
    BarrierDetail,
    BarrierHibernate,
    BarrierInstanceHistory,
    BarrierList,
    BarriertListExportView,
    BarrierResolveInFull,
    BarrierResolveInPart,
    BarrierOpenInProgress,
    BarrierOpenActionRequired,
    BarrierReportDetail,
    BarrierReportList,
    BarrierReportSubmit,
    BarrierStatusChangeUnknown,
    BarrierStatusHistory,
)
from api.interactions.views import BarrierInteractionList, BarrierIneractionDetail
from api.user.views import who_am_i
from api.core.views import admin_override

from api.interactions.urls import urlpatterns as interaction_urls
from api.collaboration.urls import urlpatterns as team_urls

urlpatterns = [
    path("admin/login/", admin_override, name="override"),
    path("admin/", admin.site.urls),
    path("auth/", include("authbroker_client.urls", namespace="authbroker")),
    path("counts", barrier_count, name="barrier-count"),
    path("ping.xml", ping, name="ping"),
    path("whoami", who_am_i, name="who_am_i"),
    path("reports", BarrierReportList.as_view(), name="list-reports"),
    path("reports/<uuid:pk>", BarrierReportDetail.as_view(), name="get-report"),
    path(
        "reports/<uuid:pk>/submit", BarrierReportSubmit.as_view(), name="submit-report"
    ),
    path("metadata", MetadataView.as_view(), name="metadata"),
    path("barriers", BarrierList.as_view(), name="list-barriers"),
    path("barriers/export", BarriertListExportView.as_view(), name="barriers-export"),
    path("barriers/<uuid:pk>", BarrierDetail.as_view(), name="get-barrier"),
    path(
        "barriers/<uuid:pk>/full_history",
        BarrierInstanceHistory.as_view(),
        name="history",
    ),
    path(
        "barriers/<uuid:pk>/history",
        BarrierStatusHistory.as_view(),
        name="status-history",
    ),
    path(
        "barriers/<uuid:pk>/resolve-in-full", BarrierResolveInFull.as_view(), name="resolve-in-full"
    ),
    path(
        "barriers/<uuid:pk>/resolve-in-part", BarrierResolveInPart.as_view(), name="resolve-in-part"
    ),
    path(
        "barriers/<uuid:pk>/hibernate",
        BarrierHibernate.as_view(),
        name="hibernate-barrier",
    ),
<<<<<<< HEAD
    path("barriers/<uuid:pk>/open", BarrierOpen.as_view(), name="open-barrier"),
] + interaction_urls + team_urls
=======
    path(
        "barriers/<uuid:pk>/unknown",
        BarrierStatusChangeUnknown.as_view(),
        name="unknown-barrier",
    ),
    path("barriers/<uuid:pk>/open-in-progress", BarrierOpenInProgress.as_view(), name="open-in-progress"),
    path("barriers/<uuid:pk>/open-action_required", BarrierOpenActionRequired.as_view(), name="open-action"),
] + urlpatterns
>>>>>>> df9b3984
<|MERGE_RESOLUTION|>--- conflicted
+++ resolved
@@ -65,10 +65,6 @@
         BarrierHibernate.as_view(),
         name="hibernate-barrier",
     ),
-<<<<<<< HEAD
-    path("barriers/<uuid:pk>/open", BarrierOpen.as_view(), name="open-barrier"),
-] + interaction_urls + team_urls
-=======
     path(
         "barriers/<uuid:pk>/unknown",
         BarrierStatusChangeUnknown.as_view(),
@@ -76,5 +72,4 @@
     ),
     path("barriers/<uuid:pk>/open-in-progress", BarrierOpenInProgress.as_view(), name="open-in-progress"),
     path("barriers/<uuid:pk>/open-action_required", BarrierOpenActionRequired.as_view(), name="open-action"),
-] + urlpatterns
->>>>>>> df9b3984
+] + interaction_urls + team_urls