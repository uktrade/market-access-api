--- conflicted
+++ resolved
@@ -25,13 +25,9 @@
 from api.user.views import who_am_i, UserDetail
 from api.core.views import admin_override
 
-<<<<<<< HEAD
-from api.interactions.urls import urlpatterns
 from api.assessment.urls import urlpatterns as assessment_urls
-=======
+from api.collaboration.urls import urlpatterns as team_urls
 from api.interactions.urls import urlpatterns as interaction_urls
-from api.collaboration.urls import urlpatterns as team_urls
->>>>>>> 32299076
 
 urlpatterns = [
     path("admin/login/", admin_override, name="override"),
@@ -78,8 +74,4 @@
     ),
     path("barriers/<uuid:pk>/open-in-progress", BarrierOpenInProgress.as_view(), name="open-in-progress"),
     path("barriers/<uuid:pk>/open-action_required", BarrierOpenActionRequired.as_view(), name="open-action"),
-<<<<<<< HEAD
-] + urlpatterns + assessment_urls
-=======
-] + interaction_urls + team_urls
->>>>>>> 32299076
+] + interaction_urls + team_urls + assessment_urls