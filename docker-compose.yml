--- conflicted
+++ resolved
@@ -6,10 +6,7 @@
     image: postgres
     volumes:
       - ./db:/var/lib/postgresql/data
-<<<<<<< HEAD
-=======
       - ./db_dumps:/var/lib/postgresql/dumps
->>>>>>> 980a4967
       - ./docker/local/postgres:/docker-entrypoint-initdb.d
     ports:
       - "8881:5432"
