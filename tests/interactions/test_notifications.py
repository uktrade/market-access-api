from http import HTTPStatus
from unittest.mock import patch

import pytest
from api.barriers.models import Barrier, PublicBarrier
<<<<<<< HEAD
=======
from api.collaboration.models import TeamMember
>>>>>>> b4d4f8a1
from api.interactions.models import (
    ExcludeFromNotification,
    Interaction,
    Mention,
    PublicBarrierNote,
    _get_mentioned_users,
    _handle_mention_notification,
    _remove_excluded,
)
from django.contrib.auth.models import User
from django.test import TestCase
from rest_framework.reverse import reverse


class BaseNotificationTestCase(TestCase):
    def setUp(self):
        super().setUp()
        self.patch_notify = patch("api.interactions.models.NotificationsAPIClient")
        self.mock_notify = self.patch_notify.start()

    def tearDown(self):
        self.patch_notify.stop()
        super().tearDown()


class NotificationSetUp(BaseNotificationTestCase):
    def setUp(self):
        super().setUp()

        self.user = User.objects.create_user("foo", "foo@test.gov.uk", "bar")
        self.user2 = User.objects.create_user("foo2", "foo2@test.gov.uk", "bar2")
        self.user3 = User.objects.create_user("foo3", "foo3@test.gov.uk", "bar3")

        self.mock_barrier = Barrier()
        self.mock_barrier.code = "example code"
        self.mock_barrier.title = "example title"
        self.mock_barrier.created_by = self.user
        self.mock_barrier.save()


class TestPublicBarrierNotification(NotificationSetUp):
    count = 1

    def setUp(self):
        super().setUp()
        self.mock_pub_bar = PublicBarrier.objects.get(barrier=self.mock_barrier)

    def test_single_mention_publicbarriernote(self):
        text = "test mention @foo@test.gov.uk"
        publicbarriernote = PublicBarrierNote(
            created_by=self.user,
            public_barrier=self.mock_pub_bar,
            text=text,
        )

        assert TeamMember.objects.filter().exists() is False
        assert Mention.objects.filter().exists() is False
        publicbarriernote.save()
        assert Mention.objects.filter().exists() is True
        assert Mention.objects.filter().count() == 1
        assert TeamMember.objects.filter().exists() is True
        assert TeamMember.objects.filter().count() == 1

    def test_many_mentions_publicbarriernote(self):
        text = "test mention @foo@test.gov.uk, @foo2@test.gov.uk, @foo3@test.gov.uk"
        publicbarriernote = PublicBarrierNote(
            created_by=self.user,
            public_barrier=self.mock_pub_bar,
            text=text,
        )

        assert TeamMember.objects.filter().exists() is False
        assert Mention.objects.filter().exists() is False
        publicbarriernote.save()
        assert Mention.objects.filter().exists() is True
        assert Mention.objects.filter().count() == 3
        assert TeamMember.objects.filter().exists() is True
        assert TeamMember.objects.filter().count() == 3

    def test_excluded_emails_should_still_create_mentions(self):
        excluded = ExcludeFromNotification.objects.create(
            excluded_user=self.user2,
            exclude_email=self.user2.email,
            created_by=self.user2,
            modified_by=self.user2,
        )
        text = "test mention @foo@test.gov.uk, @foo2@test.gov.uk, @foo3@test.gov.uk"
        publicbarriernote = PublicBarrierNote(
            created_by=self.user,
            public_barrier=self.mock_pub_bar,
            text=text,
        )

        assert Mention.objects.filter().exists() is False
        assert TeamMember.objects.filter().exists() is False
        publicbarriernote.save()
        assert Mention.objects.filter().exists() is True
        assert Mention.objects.filter().count() == 3
        assert TeamMember.objects.filter().exists() is True
        assert TeamMember.objects.filter().count() == 3


class TestInteractionNotification(NotificationSetUp):
    def test_single_mention_interaction(self):
        text = "test mention @foo@test.gov.uk"
        interaction = Interaction(
            created_by=self.user,
            barrier=self.mock_barrier,
            kind="kind",
            text=text,
            pinned=False,
            is_active=True,
        )

        assert Mention.objects.filter().exists() is False
        assert TeamMember.objects.filter().exists() is False
        interaction.save()
        assert Mention.objects.filter().exists() is True
        assert Mention.objects.filter().count() == 1
        assert TeamMember.objects.filter().exists() is True
        assert TeamMember.objects.filter().count() == 1

    def test_many_mentions_interaction(self):
        text = "test mention @foo@test.gov.uk, @foo2@test.gov.uk, @foo3@test.gov.uk"
        interaction = Interaction(
            created_by=self.user,
            barrier=self.mock_barrier,
            kind="kind",
            text=text,
            pinned=False,
            is_active=True,
        )

        assert Mention.objects.filter().exists() is False
        assert TeamMember.objects.filter().exists() is False
        interaction.save()
        assert Mention.objects.filter().exists() is True
        assert Mention.objects.filter().count() == 3
        assert TeamMember.objects.filter().exists() is True
        assert TeamMember.objects.filter().count() == 3

    def test_exclude_mentions_interaction(self):
        excluded = ExcludeFromNotification.objects.create(
            excluded_user=self.user2,
            exclude_email=self.user2.email,
            created_by=self.user2,
            modified_by=self.user2,
        )
        text = "test mention @foo@test.gov.uk, @foo2@test.gov.uk, @foo3@test.gov.uk"
        interaction = Interaction(
            created_by=self.user,
            barrier=self.mock_barrier,
            kind="kind",
            text=text,
            pinned=False,
            is_active=True,
        )

        assert Mention.objects.filter().exists() is False
        assert TeamMember.objects.filter().exists() is False
        interaction.save()
        assert Mention.objects.filter().exists() is True
        assert Mention.objects.filter().count() == 3
        assert TeamMember.objects.filter().exists() is True
        assert TeamMember.objects.filter().count() == 3


class TestMentionNotification(NotificationSetUp):
    def test_one_notification(self):
        text = "test mention @foo@test.gov.uk"
        assert TeamMember.objects.filter().exists() is False
        assert Mention.objects.filter().exists() is False

        interaction = Interaction(
            created_by=self.user,
            barrier=self.mock_barrier,
            kind="kind",
            text=text,
            pinned=False,
            is_active=True,
        )

        _handle_mention_notification(interaction, self.mock_barrier, self.user)

        assert Mention.objects.filter().exists() is True
        assert Mention.objects.filter().count() == 1
        assert TeamMember.objects.filter().exists() is True
        assert TeamMember.objects.filter().count() == 1

    def test_many_notification(self):
        text = "test mention @foo@test.gov.uk, @foo2@test.gov.uk, @foo3@test.gov.uk"
        assert Mention.objects.filter().exists() is False
        assert TeamMember.objects.filter().exists() is False

        interaction = Interaction(
            created_by=self.user,
            barrier=self.mock_barrier,
            kind="kind",
            text=text,
            pinned=False,
            is_active=True,
        )

        _handle_mention_notification(interaction, self.mock_barrier, self.user)

        assert Mention.objects.filter().exists() is True
        assert Mention.objects.filter().count() == 3
        assert TeamMember.objects.filter().exists() is True
        assert TeamMember.objects.filter().count() == 3

    @pytest.mark.skip()
    def test_exclude_notification(self):
        excluded = ExcludeFromNotification.objects.create(
            excluded_user=self.user2,
            exclude_email=self.user2.email,
            created_by=self.user2,
            modified_by=self.user2,
        )
        text = "test mention @foo@test.gov.uk, @foo2@test.gov.uk, @foo3@test.gov.uk"
        assert Mention.objects.filter().exists() is False
        assert TeamMember.objects.filter().exists() is False

        interaction = Interaction(
            created_by=self.user,
            barrier=self.mock_barrier,
            kind="kind",
            text=text,
            pinned=False,
            is_active=True,
        )

        _handle_mention_notification(interaction, self.mock_barrier, self.user)

        assert Mention.objects.filter().exists() is True
        assert Mention.objects.filter().count() == 3
        assert TeamMember.objects.filter().exists() is True
        assert TeamMember.objects.filter().count() == 3


class TestRemoveExcluded(BaseNotificationTestCase):
    def test_exclude(self):
        # NB: email format is not checked
        user1 = User.objects.create_user("foo1", "foo1@test.com", "bar1")
        user2 = User.objects.create_user("foo2", "foo2@test.com", "bar3")
        user3 = User.objects.create_user("foo3", "foo3@test.com", "bar3")

        excluded1 = ExcludeFromNotification.objects.create(
            excluded_user=user1,
            exclude_email=user1.email,
            created_by=user1,
            modified_by=user1,
        )
        excluded2 = ExcludeFromNotification.objects.create(
            excluded_user=user2,
            exclude_email=user2.email,
            created_by=user2,
            modified_by=user2,
        )
        excluded3 = ExcludeFromNotification.objects.create(
            excluded_user=user3,
            exclude_email=user3.email,
            created_by=user3,
            modified_by=user3,
        )

        data = ["foo2@test.com", "foo3@test.com", "foo4@test.com", "foo5@test.com"]
        expected = ["foo4@test.com", "foo5@test.com"]
        res = _remove_excluded(data)
        assert res == expected


class TestGetMentions(BaseNotificationTestCase):
    def test_get_mentioned_users_regex(self):
        data = """
This is an example test for bad1@value.gov.uk and @bad2@value.com with @bad4@trade.uk
those 3 values should fail. The working example should be @good.name@nosuch.dept.gov.uk
@good.first.name@trade.gov.uk and @goodish@very.many.many.vhosts.for.this.test.gov.uk and this @good.first.third.name@gov.uk and some words
@good1@digital.trade.gov.uk
@good2@digital.trade.gov.uk"""  # noqa

        expected = sorted(
            [
                "good.name@nosuch.dept.gov.uk",
                "good.first.name@trade.gov.uk",
                "goodish@very.many.many.vhosts.for.this.test.gov.uk",
                "good.first.third.name@gov.uk",
                "good1@digital.trade.gov.uk",
                "good2@digital.trade.gov.uk",
            ]
        )
        with patch("api.interactions.models._get_user_object") as obj:
            obj.return_value = expected
            res = _get_mentioned_users(data)
        assert res == dict(zip(expected, expected))

    def test_single_mention(self):
        data = "@good@trade.gov.uk"
        expected = ["good@trade.gov.uk"]
        with patch("api.interactions.models._get_user_object") as obj:
            obj.return_value = expected
            res = _get_mentioned_users(data)
        assert res == dict(zip(expected, expected))

    def test_no_mentions(self):
        data = "there are no mentions here"
        expected = []
        with patch("api.interactions.models._get_user_object") as obj:
            obj.return_value = expected
            res = _get_mentioned_users(data)
        assert res == {}

    def test_dedupe_mentions(self):
        data = (
            "@good1@trade.gov.uk and @good1@trade.gov.uk and @good1@trade.gov.uk and "
            "@good2@trade.gov.uk and @good2@trade.gov.uk"
        )
        expected = ["good1@trade.gov.uk", "good2@trade.gov.uk"]
        with patch("api.interactions.models._get_user_object") as obj:
            obj.return_value = expected
            res = _get_mentioned_users(data)
        assert res == dict(zip(expected, expected))


class TestExcludeNotifcationREST(BaseNotificationTestCase):
    def setUp(self):
        super().setUp()
        self.url = reverse("mentions-exclude-from-notifications")
        self.user = User.objects.create_user("foo", "myemail@test.com", "bar")
        self.client.login(username="foo", password="bar")

    @pytest.mark.skip()
    def test_exclude_notifcation(self):
        assert (
            ExcludeFromNotification.objects.filter(excluded_user=self.user).exists()
            is False
        )

        res = self.client.post(self.url)
        assert res.status_code == HTTPStatus.OK
        assert res.content == b"success"
        assert (
            ExcludeFromNotification.objects.filter(excluded_user=self.user).count() == 1
        )

        # Show that repeated calls do not create repeated DB rows
        res = self.client.post(self.url)
        assert res.status_code == HTTPStatus.OK
        assert res.content == b"success"
        assert (
            ExcludeFromNotification.objects.filter(excluded_user=self.user).count() == 1
        )

    @pytest.mark.skip()
    def test_remove_from_exclude_notification(self):
        assert (
            ExcludeFromNotification.objects.filter(excluded_user=self.user).exists()
            is False
        )
        excluded = ExcludeFromNotification.objects.create(
            excluded_user=self.user,
            exclude_email=self.user.email,
            created_by=self.user,
            modified_by=self.user,
        )
        assert (
            ExcludeFromNotification.objects.filter(excluded_user=self.user).exists()
            is True
        )
        assert (
            ExcludeFromNotification.objects.filter(excluded_user=self.user).count() == 1
        )

        res = self.client.delete(self.url)
        assert res.status_code == HTTPStatus.OK
        assert res.content == b"success"
        assert (
            ExcludeFromNotification.objects.filter(excluded_user=self.user).exists()
            is False
        )
        assert (
            ExcludeFromNotification.objects.filter(excluded_user=self.user).count() == 0
        )

        # show that repeated calls to delete an exclusion does not cause an error
        res = self.client.delete(self.url)
        assert res.status_code == HTTPStatus.OK
        assert res.content == b"success"
        assert (
            ExcludeFromNotification.objects.filter(excluded_user=self.user).exists()
            is False
        )
        assert (
            ExcludeFromNotification.objects.filter(excluded_user=self.user).count() == 0
        )<|MERGE_RESOLUTION|>--- conflicted
+++ resolved
@@ -3,19 +3,12 @@
 
 import pytest
 from api.barriers.models import Barrier, PublicBarrier
-<<<<<<< HEAD
-=======
 from api.collaboration.models import TeamMember
->>>>>>> b4d4f8a1
-from api.interactions.models import (
-    ExcludeFromNotification,
-    Interaction,
-    Mention,
-    PublicBarrierNote,
-    _get_mentioned_users,
-    _handle_mention_notification,
-    _remove_excluded,
-)
+from api.interactions.models import (ExcludeFromNotification, Interaction,
+                                     Mention, PublicBarrierNote,
+                                     _get_mentioned_users,
+                                     _handle_mention_notification,
+                                     _remove_excluded)
 from django.contrib.auth.models import User
 from django.test import TestCase
 from rest_framework.reverse import reverse
