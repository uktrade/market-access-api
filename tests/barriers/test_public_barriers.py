<<<<<<< HEAD
=======
from datetime import datetime

>>>>>>> 52dc2a12
import boto3
import json

from django.conf import settings
<<<<<<< HEAD
from django.test import TestCase
=======
from django.test import TestCase, override_settings
>>>>>>> 52dc2a12
from django.urls import reverse
from freezegun import freeze_time
from mock import patch
from rest_framework import status

from api.barriers.helpers import get_team_member_user_ids
from api.barriers.models import PublicBarrier, BarrierInstance
from api.barriers.serializers import PublicBarrierSerializer
from api.barriers.serializers.public_barriers import public_barriers_to_json
from api.barriers.public_data import (
    public_barrier_data_json_file_content,
    versioned_folder,
)
from api.core.exceptions import ArchivingException
from api.core.test_utils import APITestMixin
from api.core.utils import read_file_from_s3
from api.metadata.constants import PublicBarrierStatus, BarrierStatus

from moto import mock_s3

from tests.barriers.factories import BarrierFactory
from tests.metadata.factories import CategoryFactory
from tests.user.factories import UserFactoryMixin


class PublicBarrierBaseTestCase(UserFactoryMixin, APITestMixin, TestCase):
    def get_public_barrier(self, barrier=None):
        barrier = barrier or BarrierFactory()
        url = reverse("public-barriers-detail", kwargs={"pk": barrier.id})
        response = self.api_client.get(url)
        return PublicBarrier.objects.get(pk=response.data["id"])

    def publish_barrier(self, pb=None, prepare=True, user=None):
        pb = pb or self.get_public_barrier()
        if prepare:
            # make sure the pubic barrier is ready to be published
            pb.public_view_status = PublicBarrierStatus.READY
            if not pb.title:
                pb.title = "Some title"
            if not pb.summary:
                pb.summary = "Some summary"
            pb.save()

        publish_url = reverse("public-barriers-publish", kwargs={"pk": pb.barrier.id})
        client = self.create_api_client(user=user)
        response = client.post(publish_url)

        pb.refresh_from_db()
        return pb, response


class TestPublicBarrier(PublicBarrierBaseTestCase):
    def setUp(self):
        self.barrier = BarrierFactory()
        self.url = reverse("public-barriers-detail", kwargs={"pk": self.barrier.id})

    def test_public_barrier_gets_created_at_fetch(self):
        """
        If a barrier doesn't have a corresponding public barrier it gets created when
        details of that being fetched.
        """
        assert 1 == BarrierInstance.objects.count()
        assert 0 == PublicBarrier.objects.count()

        response = self.api_client.get(self.url)

        assert status.HTTP_200_OK == response.status_code

        assert 1 == BarrierInstance.objects.count()
        assert 1 == PublicBarrier.objects.count()

    def test_public_barrier_default_values_at_creation(self):
        """
        Defaults should be set when the public barrier gets created.
        """
        response = self.api_client.get(self.url)

        assert status.HTTP_200_OK == response.status_code
        assert not response.data["title"]
        assert not response.data["summary"]
        assert self.barrier.export_country == response.data["country"]["id"]
        assert self.barrier.sectors == [s["id"] for s in response.data["sectors"]]
        assert not response.data["categories"]

    def test_public_barrier_default_categories_at_creation(self):
        """
        Check that all categories are being set for the public barrier.
        """
        categories_count = 3
        categories = CategoryFactory.create_batch(categories_count)
        expected_category_ids = set([c.id for c in categories])
        self.barrier.categories.add(*categories)

        response = self.api_client.get(self.url)

        assert status.HTTP_200_OK == response.status_code
        assert categories_count == len(response.data["categories"])
        assert expected_category_ids == set([c["id"] for c in response.data["categories"]])

    # === PATCH ===
    def test_public_barrier_patch_as_standard_user(self):
        user = self.create_standard_user()
        client = self.create_api_client(user=user)
        public_title = "New public facing title!"
        payload = {"title": public_title}
        response = client.patch(self.url, format="json", data=payload)

        assert status.HTTP_403_FORBIDDEN == response.status_code

    def test_public_barrier_patch_as_sifter(self):
        user = self.create_sifter()
        client = self.create_api_client(user=user)
        public_title = "New public facing title!"
        payload = {"title": public_title}
        response = client.patch(self.url, format="json", data=payload)

        assert status.HTTP_403_FORBIDDEN == response.status_code

    @freeze_time("2020-02-02")
    def test_public_barrier_patch_as_editor(self):
        user = self.create_editor()
        client = self.create_api_client(user=user)
        public_title = "New public facing title!"
        payload = {"title": public_title}
        response = client.patch(self.url, format="json", data=payload)

        assert status.HTTP_200_OK == response.status_code
        assert public_title == response.data["title"]
        assert "2020-02-02" == response.data["title_updated_on"].split("T")[0]

    @freeze_time("2020-02-02")
    def test_public_barrier_patch_as_publisher(self):
        """ Publishers can patch public barriers """
        user = self.create_publisher()
        client = self.create_api_client(user=user)
        public_title = "New public facing title!"
        payload = {"title": public_title}
        response = client.patch(self.url, format="json", data=payload)

        assert status.HTTP_200_OK == response.status_code
        assert public_title == response.data["title"]
        assert "2020-02-02" == response.data["title_updated_on"].split("T")[0]
        assert not response.data["summary"]
        assert not response.data["summary_updated_on"]

    @freeze_time("2020-02-02")
    def test_public_barrier_patch_as_admin(self):
        """ Admins can patch public barriers """
        user = self.create_admin()
        client = self.create_api_client(user=user)
        public_title = "New public facing title!"
        payload = {"title": public_title}
        response = client.patch(self.url, format="json", data=payload)

        assert status.HTTP_200_OK == response.status_code
        assert public_title == response.data["title"]
        assert "2020-02-02" == response.data["title_updated_on"].split("T")[0]
        assert not response.data["summary"]
        assert not response.data["summary_updated_on"]

    @freeze_time("2020-02-02")
    def test_public_barrier_patch_summary_as_publisher(self):
        """ Publishers can patch public barriers """
        user = self.create_publisher()
        client = self.create_api_client(user=user)
        public_summary = "New public facing summary!"
        payload = {"summary": public_summary}
        response = client.patch(self.url, format="json", data=payload)

        assert status.HTTP_200_OK == response.status_code
        assert public_summary == response.data["summary"]
        assert "2020-02-02" == response.data["summary_updated_on"].split("T")[0]
        assert not response.data["title"]
        assert not response.data["title_updated_on"]

    # === READY ====
    def test_public_barrier_marked_ready_as_standard_user(self):
        """ Standard users cannot mark public barriers ready (to be published) """
        user = self.create_standard_user()
        url = reverse("public-barriers-ready", kwargs={"pk": self.barrier.id})
        client = self.create_api_client(user=user)
        response = client.post(url)

        assert status.HTTP_403_FORBIDDEN == response.status_code

    def test_public_barrier_marked_ready_as_sifter(self):
        """ Sifters cannot mark public barriers ready (to be published) """
        user = self.create_sifter()
        url = reverse("public-barriers-ready", kwargs={"pk": self.barrier.id})
        client = self.create_api_client(user=user)
        response = client.post(url)

        assert status.HTTP_403_FORBIDDEN == response.status_code

    def test_public_barrier_marked_ready_as_editor(self):
        """ Editors can mark public barriers ready (to be published) """
        user = self.create_editor()
        url = reverse("public-barriers-ready", kwargs={"pk": self.barrier.id})
        client = self.create_api_client(user=user)
        response = client.post(url)

        assert status.HTTP_200_OK == response.status_code
        assert PublicBarrierStatus.READY == response.data["public_view_status"]

    def test_public_barrier_marked_ready_as_publisher(self):
        """ Publishers can mark public barriers ready (to be published) """
        user = self.create_publisher()
        url = reverse("public-barriers-ready", kwargs={"pk": self.barrier.id})
        client = self.create_api_client(user=user)
        response = client.post(url)

        assert status.HTTP_200_OK == response.status_code
        assert PublicBarrierStatus.READY == response.data["public_view_status"]

    def test_public_barrier_marked_ready_as_admin(self):
        """ Admins can mark public barriers ready (to be published) """
        user = self.create_admin()
        url = reverse("public-barriers-ready", kwargs={"pk": self.barrier.id})
        client = self.create_api_client(user=user)
        response = client.post(url)

        assert status.HTTP_200_OK == response.status_code
        assert PublicBarrierStatus.READY == response.data["public_view_status"]

    # === UNPREPARED ====
    def test_public_barrier_marked_unprepared_as_standard_user(self):
        """ Standard users cannot mark a public barriers unprepared (not ready) """
        user = self.create_standard_user()
        url = reverse("public-barriers-unprepared", kwargs={"pk": self.barrier.id})
        client = self.create_api_client(user=user)
        response = client.post(url)

        assert status.HTTP_403_FORBIDDEN == response.status_code

    def test_public_barrier_marked_unprepared_as_sifter(self):
        """ Sifter cannot mark a public barriers unprepared (not ready) """
        user = self.create_sifter()
        url = reverse("public-barriers-unprepared", kwargs={"pk": self.barrier.id})
        client = self.create_api_client(user=user)
        response = client.post(url)

        assert status.HTTP_403_FORBIDDEN == response.status_code

    def test_public_barrier_marked_unprepared_as_editor(self):
        """ Editors can mark a public barriers unprepared (not ready) """
        user = self.create_editor()
        url = reverse("public-barriers-unprepared", kwargs={"pk": self.barrier.id})
        client = self.create_api_client(user=user)
        response = client.post(url)

        assert status.HTTP_200_OK == response.status_code
        assert PublicBarrierStatus.ELIGIBLE == response.data["public_view_status"]

    def test_public_barrier_marked_unprepared_as_publisher(self):
        """ Publishers can mark a public barriers unprepared (not ready) """
        user = self.create_publisher()
        url = reverse("public-barriers-unprepared", kwargs={"pk": self.barrier.id})
        client = self.create_api_client(user=user)
        response = client.post(url)

        assert status.HTTP_200_OK == response.status_code
        assert PublicBarrierStatus.ELIGIBLE == response.data["public_view_status"]

    def test_public_barrier_marked_unprepared_as_admin(self):
        """ Admins can mark a public barriers unprepared (not ready) """
        user = self.create_admin()
        url = reverse("public-barriers-unprepared", kwargs={"pk": self.barrier.id})
        client = self.create_api_client(user=user)
        response = client.post(url)

        assert status.HTTP_200_OK == response.status_code
        assert PublicBarrierStatus.ELIGIBLE == response.data["public_view_status"]

    # === IGNORE ALL CHANGES ====
    @freeze_time("2020-02-02")
    def test_public_barrier_ignore_all_changes_as_standard_user(self):
        """ Standard users cannot ignore all changes """
        user = self.create_standard_user()
        url = reverse("public-barriers-ignore-all-changes", kwargs={"pk": self.barrier.id})
        client = self.create_api_client(user=user)
        response = client.post(url)

        assert status.HTTP_403_FORBIDDEN == response.status_code

    @freeze_time("2020-02-02")
    def test_public_barrier_ignore_all_changes_as_sifter(self):
        """ Sifters cannot ignore all changes """
        user = self.create_sifter()
        url = reverse("public-barriers-ignore-all-changes", kwargs={"pk": self.barrier.id})
        client = self.create_api_client(user=user)
        response = client.post(url)

        assert status.HTTP_403_FORBIDDEN == response.status_code

    @freeze_time("2020-02-02")
    def test_public_barrier_ignore_all_changes_as_editor(self):
        """ Editors can ignore all changes """
        user = self.create_editor()
        url = reverse("public-barriers-ignore-all-changes", kwargs={"pk": self.barrier.id})
        client = self.create_api_client(user=user)
        response = client.post(url)

        assert status.HTTP_200_OK == response.status_code
        assert "2020-02-02" == response.data["summary_updated_on"].split("T")[0]
        assert "2020-02-02" == response.data["title_updated_on"].split("T")[0]

    @freeze_time("2020-02-02")
    def test_public_barrier_ignore_all_changes_as_publisher(self):
        """ Publishers can ignore all changes """
        user = self.create_publisher()
        url = reverse("public-barriers-ignore-all-changes", kwargs={"pk": self.barrier.id})
        client = self.create_api_client(user=user)
        response = client.post(url)

        assert status.HTTP_200_OK == response.status_code
        assert "2020-02-02" == response.data["summary_updated_on"].split("T")[0]
        assert "2020-02-02" == response.data["title_updated_on"].split("T")[0]

    @freeze_time("2020-02-02")
    def test_public_barrier_ignore_all_changes_as_admin(self):
        """ Admins can ignore all changes """
        user = self.create_admin()
        url = reverse("public-barriers-ignore-all-changes", kwargs={"pk": self.barrier.id})
        client = self.create_api_client(user=user)
        response = client.post(url)

        assert status.HTTP_200_OK == response.status_code
        assert "2020-02-02" == response.data["summary_updated_on"].split("T")[0]
        assert "2020-02-02" == response.data["title_updated_on"].split("T")[0]

    # === PUBLISH ====
    def test_public_barrier_publish_as_standard_user(self):
        """ Standard users are not allowed to publish public barriers """
        user = self.create_standard_user()
        pb, response = self.publish_barrier(user=user)
        assert status.HTTP_403_FORBIDDEN == response.status_code

    def test_public_barrier_publish_as_sifter(self):
        """ Sifters are not allowed to publish public barriers """
        user = self.create_sifter()
        pb, response = self.publish_barrier(user=user)
        assert status.HTTP_403_FORBIDDEN == response.status_code

    def test_public_barrier_publish_as_editor(self):
        """ Editors are not allowed to publish public barriers """
        user = self.create_editor()
        pb, response = self.publish_barrier(user=user)
        assert status.HTTP_403_FORBIDDEN == response.status_code

    def test_public_barrier_publish_as_publisher(self):
        """ Publishers are allowed to publish public barriers """
        user = self.create_publisher()
        pb, response = self.publish_barrier(user=user)

        assert status.HTTP_200_OK == response.status_code
        assert PublicBarrierStatus.PUBLISHED == response.data["public_view_status"]
        assert response.data["first_published_on"]
        assert response.data["last_published_on"]
        assert not response.data["unpublished_on"]

    def test_public_barrier_publish_as_admin(self):
        """ Admins are allowed to publish public barriers """
        user = self.create_admin()
        pb, response = self.publish_barrier(user=user)

        assert status.HTTP_200_OK == response.status_code
        assert PublicBarrierStatus.PUBLISHED == response.data["public_view_status"]
        assert response.data["first_published_on"]
        assert response.data["last_published_on"]
        assert not response.data["unpublished_on"]

    def test_public_barrier_publish_creates_a_published_version(self):
        pb = self.get_public_barrier()

        assert not pb.published_versions
        assert not pb.latest_published_version

        user = self.create_publisher()
        pb, response = self.publish_barrier(pb=pb, user=user)

        assert status.HTTP_200_OK == response.status_code
        assert 1 == len(pb.published_versions["versions"])
        assert '1' == pb.published_versions["latest_version"]
        assert pb.latest_published_version

    def test_public_barrier_new_published_version(self):
        user = self.create_publisher()
        pb, response = self.publish_barrier(user=user)

        assert status.HTTP_200_OK == response.status_code
        assert 1 == len(pb.published_versions["versions"])
        assert '1' == pb.published_versions["latest_version"]
        assert pb.latest_published_version

        pb.title = "Updating title to allow publishing."
        pb.public_view_status = PublicBarrierStatus.READY
        pb.save()
        pb, response = self.publish_barrier(pb=pb, user=user, prepare=False)

        assert status.HTTP_200_OK == response.status_code
        assert 2 == len(pb.published_versions["versions"])
        assert '2' == pb.published_versions["latest_version"]
        assert pb.latest_published_version

    def test_public_barrier_latest_published_version_attributes(self):
        category = CategoryFactory()
        self.barrier.categories.add(category)
        self.barrier.sectors = ['9b38cecc-5f95-e211-a939-e4115bead28a']
        self.barrier.all_sectors = False
        self.barrier.save()

        pb = self.get_public_barrier(self.barrier)
        user = self.create_publisher()
        pb, response = self.publish_barrier(pb=pb, user=user)

        assert status.HTTP_200_OK == response.status_code
        assert "Some title" == pb.latest_published_version.title
        assert "Some summary" == pb.latest_published_version.summary
        assert self.barrier.status == pb.latest_published_version.status
        assert str(self.barrier.export_country) == str(pb.latest_published_version.country)
        assert [str(s) for s in self.barrier.sectors] == [str(s) for s in pb.latest_published_version.sectors]
        assert False is pb.latest_published_version.all_sectors
        assert list(self.barrier.categories.all()) == list(pb.latest_published_version.categories.all())

    def test_public_barrier_latest_published_version_not_affected_by_updates(self):
        category = CategoryFactory()
        self.barrier.categories.add(category)
        self.barrier.sectors = ['9b38cecc-5f95-e211-a939-e4115bead28a']
        self.barrier.all_sectors = False
        self.barrier.status = BarrierStatus.OPEN_PENDING
        self.barrier.save()
        expected_status = BarrierStatus.OPEN_PENDING
        expected_sectors = ['9b38cecc-5f95-e211-a939-e4115bead28a']

        pb = self.get_public_barrier(self.barrier)
        user = self.create_publisher()
        pb, response = self.publish_barrier(pb=pb, user=user)

        # Let's do some mods to self.barrier and public barrier
        self.barrier.status = BarrierStatus.OPEN_IN_PROGRESS
        self.barrier.summary = "Updated internal barrier summary"
        self.barrier.sectors = ["9538cecc-5f95-e211-a939-e4115bead28a"]
        self.barrier.save()
        pb.title = "Title 2"
        pb.save()

        # There should be no new published versions, and the previous published version should keep its state
        assert 1 == len(pb.published_versions["versions"])
        assert '1' == pb.published_versions["latest_version"]

        response = self.api_client.get(self.url)

        assert status.HTTP_200_OK == response.status_code
        assert "Some title" == pb.latest_published_version.title
        assert "Some summary" == pb.latest_published_version.summary
        assert expected_status == pb.latest_published_version.status
        assert str(self.barrier.export_country) == str(pb.latest_published_version.country)
        assert [str(s) for s in expected_sectors] == [str(s) for s in pb.latest_published_version.sectors]
        assert False is pb.latest_published_version.all_sectors
        assert list(self.barrier.categories.all()) == list(pb.latest_published_version.categories.all())

    def test_public_barrier_publish_updates_status(self):
        response = self.api_client.get(self.url)
        pb = PublicBarrier.objects.get(pk=response.data["id"])

        assert self.barrier.status == pb.status

        # Change barrier status
        self.barrier.status = BarrierStatus.OPEN_IN_PROGRESS
        self.barrier.save()
        self.barrier.refresh_from_db()

        assert self.barrier.status != pb.status
        assert True is pb.internal_status_changed

        user = self.create_publisher()
        pb, response = self.publish_barrier(pb=pb, user=user)

        assert status.HTTP_200_OK == response.status_code
        assert self.barrier.status == pb.status

    def test_public_barrier_publish_updates_country(self):
        angola_uuid = "985f66a0-5d95-e211-a939-e4115bead28a"
        singapore_uuid = "1f0be5c4-5d95-e211-a939-e4115bead28a"
        self.barrier.export_country = angola_uuid
        self.barrier.save()

        response = self.api_client.get(self.url)
        pb = PublicBarrier.objects.get(pk=response.data["id"])

        self.barrier.refresh_from_db()
        assert self.barrier.export_country == pb.country

        # Change barrier country
        self.barrier.export_country = singapore_uuid
        self.barrier.save()
        self.barrier.refresh_from_db()

        assert self.barrier.export_country != pb.country
        assert True is pb.internal_country_changed

        user = self.create_publisher()
        pb, response = self.publish_barrier(pb=pb, user=user)

        assert status.HTTP_200_OK == response.status_code
        assert self.barrier.export_country == pb.country

    def test_public_barrier_publish_updates_sectors(self):
        response = self.api_client.get(self.url)
        pb = PublicBarrier.objects.get(pk=response.data["id"])

        assert pb.barrier.sectors == pb.sectors

        self.barrier.sectors = [
            "9538cecc-5f95-e211-a939-e4115bead28a",  # Aerospace
            "9b38cecc-5f95-e211-a939-e4115bead28a",  # Chemicals
        ]
        self.barrier.save()
        self.barrier.refresh_from_db()
        pb.refresh_from_db()

        assert self.barrier.sectors != pb.sectors
        assert True is pb.internal_sectors_changed

        user = self.create_publisher()
        pb, response = self.publish_barrier(pb=pb, user=user)

        assert status.HTTP_200_OK == response.status_code
        assert self.barrier.sectors == pb.sectors

    def test_public_barrier_publish_updates_all_sectors(self):
        response = self.api_client.get(self.url)
        pb = PublicBarrier.objects.get(pk=response.data["id"])

        assert self.barrier.all_sectors == pb.all_sectors

        # Change barrier status
        self.barrier.all_sectors = True
        self.barrier.save()

        assert self.barrier.all_sectors != pb.all_sectors
        assert True is pb.internal_all_sectors_changed

        user = self.create_publisher()
        pb, response = self.publish_barrier(pb=pb, user=user)

        assert status.HTTP_200_OK == response.status_code
        assert self.barrier.all_sectors == pb.all_sectors

    def test_public_barrier_publish_updates_categories(self):
        response = self.api_client.get(self.url)
        pb = PublicBarrier.objects.get(pk=response.data["id"])

        assert not pb.categories.all()

        category = CategoryFactory()
        self.barrier.categories.add(category)
        self.barrier.save()

        assert True is pb.internal_categories_changed

        user = self.create_publisher()
        pb, response = self.publish_barrier(pb=pb, user=user)

        assert status.HTTP_200_OK == response.status_code
        assert pb.categories.first()
        assert category.id == pb.categories.first().id

    # === UNPUBLISH ===
    def test_public_barrier_unpublish_as_standard_user(self):
        user = self.create_standard_user()
        url = reverse("public-barriers-unpublish", kwargs={"pk": self.barrier.id})
        client = self.create_api_client(user=user)
        response = client.post(url)

        assert status.HTTP_403_FORBIDDEN == response.status_code

    def test_public_barrier_unpublish_as_sifter(self):
        user = self.create_sifter()
        url = reverse("public-barriers-unpublish", kwargs={"pk": self.barrier.id})
        client = self.create_api_client(user=user)
        response = client.post(url)

        assert status.HTTP_403_FORBIDDEN == response.status_code

    def test_public_barrier_unpublish_as_editor(self):
        user = self.create_editor()
        url = reverse("public-barriers-unpublish", kwargs={"pk": self.barrier.id})
        client = self.create_api_client(user=user)
        response = client.post(url)

        assert status.HTTP_403_FORBIDDEN == response.status_code

    def test_public_barrier_unpublish_as_publisher(self):
        user = self.create_publisher()
        url = reverse("public-barriers-unpublish", kwargs={"pk": self.barrier.id})
        client = self.create_api_client(user=user)
        response = client.post(url)

        assert status.HTTP_200_OK == response.status_code
        assert PublicBarrierStatus.UNPUBLISHED == response.data["public_view_status"]
        assert response.data["unpublished_on"]

    def test_public_barrier_unpublish_as_admin(self):
        user = self.create_admin()
        url = reverse("public-barriers-unpublish", kwargs={"pk": self.barrier.id})
        client = self.create_api_client(user=user)
        response = client.post(url)

        assert status.HTTP_200_OK == response.status_code
        assert PublicBarrierStatus.UNPUBLISHED == response.data["public_view_status"]
        assert response.data["unpublished_on"]

    def test_public_barrier_publish_resets_unpublished_on(self):
        user = self.create_publisher()
        pb, response = self.publish_barrier(user=user)
        assert status.HTTP_200_OK == response.status_code

        url = reverse("public-barriers-unpublish", kwargs={"pk": pb.barrier.id})
        client = self.create_api_client(user=user)
        response = client.post(url)
        assert status.HTTP_200_OK == response.status_code
        assert response.data["unpublished_on"]

        pb, response = self.publish_barrier(user=user)
        assert status.HTTP_200_OK == response.status_code
        assert not response.data["unpublished_on"]
        assert not pb.unpublished_on

    def test_update_eligibility_on_attr_access(self):
        test_parameters = [
            {
                "case_id": 10,
                "public_eligibility": None,
                "public_view_status": PublicBarrierStatus.UNKNOWN,
                "expected_public_view_status": PublicBarrierStatus.UNKNOWN
            },
            {
                "case_id": 20,
                "public_eligibility": True,
                "public_view_status": PublicBarrierStatus.UNKNOWN,
                "expected_public_view_status": PublicBarrierStatus.ELIGIBLE
            },
            {
                "case_id": 30,
                "public_eligibility": False,
                "public_view_status": PublicBarrierStatus.UNKNOWN,
                "expected_public_view_status": PublicBarrierStatus.INELIGIBLE
            },
            {
                "case_id": 40,
                "public_eligibility": False,
                "public_view_status": PublicBarrierStatus.ELIGIBLE,
                "expected_public_view_status": PublicBarrierStatus.INELIGIBLE
            },
            {
                "case_id": 50,
                "public_eligibility": True,
                "public_view_status": PublicBarrierStatus.INELIGIBLE,
                "expected_public_view_status": PublicBarrierStatus.ELIGIBLE
            },
            {
                "case_id": 60,
                "public_eligibility": True,
                "public_view_status": PublicBarrierStatus.READY,
                "expected_public_view_status": PublicBarrierStatus.READY
            },
            {
                "case_id": 70,
                "public_eligibility": False,
                "public_view_status": PublicBarrierStatus.READY,
                "expected_public_view_status": PublicBarrierStatus.INELIGIBLE
            },
            # Published state is protected and cannot change without unpublishing first
            {
                "case_id": 80,
                "public_eligibility": True,
                "public_view_status": PublicBarrierStatus.PUBLISHED,
                "expected_public_view_status": PublicBarrierStatus.PUBLISHED
            },
            {
                "case_id": 90,
                "public_eligibility": False,
                "public_view_status": PublicBarrierStatus.PUBLISHED,
                "expected_public_view_status": PublicBarrierStatus.PUBLISHED
            },
            {
                "case_id": 100,
                "public_eligibility": False,
                "public_view_status": PublicBarrierStatus.UNPUBLISHED,
                "expected_public_view_status": PublicBarrierStatus.INELIGIBLE
            },
        ]

        for params in test_parameters:
            with self.subTest(params=params):
                barrier = BarrierFactory()
                url = reverse("public-barriers-detail", kwargs={"pk": barrier.id})
                payload = {
                    "public_view_status": params["public_view_status"],
                }
                response = self.api_client.get(url)
                public_barrier = PublicBarrier.objects.get(pk=response.data["id"])
                public_barrier.public_view_status = params["public_view_status"]
                public_barrier.save()

                # Now check that changing the public eligibility on the internal barrier
                # affects the public barrier status the way it's expected
                barrier.public_eligibility = params["public_eligibility"]
                barrier.save()

                response = self.api_client.get(url)

                assert params["expected_public_view_status"] == response.data["public_view_status"], \
                    f"Failed at Case {params['case_id']}"


class TestPublicBarrierSerializer(PublicBarrierBaseTestCase):

    def setUp(self):
        self.barrier = BarrierFactory(
            export_country="1f0be5c4-5d95-e211-a939-e4115bead28a",  # Singapore
            sectors=['9b38cecc-5f95-e211-a939-e4115bead28a'],  # Chemicals
            status=BarrierStatus.OPEN_PENDING
        )
        self.category = CategoryFactory()
        self.barrier.categories.add(self.category)
        self.url = reverse("public-barriers-detail", kwargs={"pk": self.barrier.id})

    def test_empty_title_field_gets_serialized_to_empty_string(self):
        response = self.api_client.get(self.url)
        pb = PublicBarrier.objects.get(pk=response.data["id"])
        pb.publish()
        pb.refresh_from_db()

        assert not pb.title

        data = PublicBarrierSerializer(pb).data
        assert "" == data["title"]

    def test_empty_summary_field_gets_serialized_to_empty_string(self):
        response = self.api_client.get(self.url)
        pb = PublicBarrier.objects.get(pk=response.data["id"])
        pb.publish()
        pb.refresh_from_db()

        assert not pb.summary

        data = PublicBarrierSerializer(pb).data
        assert "" == data["summary"]

    def test_status_is_serialized_consistently(self):
        expected_status = {
            "id": BarrierStatus.OPEN_PENDING,
            "name": BarrierStatus.name(BarrierStatus.OPEN_PENDING)
        }

        user = self.create_publisher()
        pb, response = self.publish_barrier(user=user)
        assert status.HTTP_200_OK == response.status_code

        data = PublicBarrierSerializer(pb).data
        assert expected_status == data["status"]
        assert expected_status == data["internal_status"]
        assert expected_status == data["latest_published_version"]["status"]

    def test_country_is_serialized_consistently(self):
        expected_country = {
            "id": "1f0be5c4-5d95-e211-a939-e4115bead28a",
            "name": "Singapore",
            "trading_bloc": None
        }

        user = self.create_publisher()
        pb = self.get_public_barrier(self.barrier)
        pb, response = self.publish_barrier(pb=pb, user=user)
        assert status.HTTP_200_OK == response.status_code

        data = PublicBarrierSerializer(pb).data
        assert expected_country == data["country"]
        assert expected_country == data["internal_country"]
        assert expected_country == data["latest_published_version"]["country"]

    def test_sectors_is_serialized_consistently(self):
        expected_sectors = [
            {"id": "9b38cecc-5f95-e211-a939-e4115bead28a", "name": "Chemicals"}
        ]

        user = self.create_publisher()
        pb = self.get_public_barrier(self.barrier)
        pb, response = self.publish_barrier(pb=pb, user=user)
        assert status.HTTP_200_OK == response.status_code

        data = PublicBarrierSerializer(pb).data
        assert expected_sectors == data["sectors"]
        assert expected_sectors == data["internal_sectors"]
        assert expected_sectors == data["latest_published_version"]["sectors"]

    def test_all_sectors_is_serialized_consistently(self):
        expected_all_sectors = False

        user = self.create_publisher()
        pb, response = self.publish_barrier(user=user)
        assert status.HTTP_200_OK == response.status_code

        data = PublicBarrierSerializer(pb).data
        assert expected_all_sectors == data["all_sectors"]
        assert expected_all_sectors == data["internal_all_sectors"]
        assert expected_all_sectors == data["latest_published_version"]["all_sectors"]

    def test_categories_is_serialized_consistently(self):
        expected_categories = [
            {"id": self.category.id, "title": self.category.title}
        ]

        user = self.create_publisher()
        pb = self.get_public_barrier(self.barrier)
        pb, response = self.publish_barrier(pb=pb, user=user)
        assert status.HTTP_200_OK == response.status_code

        data = PublicBarrierSerializer(pb).data
        assert expected_categories == data["categories"]
        assert expected_categories == data["internal_categories"]
        assert expected_categories == data["latest_published_version"]["categories"]


class TestPublicBarrierFlags(PublicBarrierBaseTestCase):

    def test_status_of_flags_after_public_barrier_creation(self):
        pb = self.get_public_barrier()

        assert False is pb.internal_title_changed
        assert False is pb.title_changed
        assert False is pb.internal_summary_changed
        assert False is pb.summary_changed
        assert False is pb.internal_status_changed
        assert False is pb.internal_country_changed
        assert False is pb.internal_sectors_changed
        assert False is pb.internal_all_sectors_changed
        assert False is pb.internal_sectors_changed
        assert False is pb.internal_categories_changed
        assert False is pb.ready_to_be_published

    def test_title_changed_flag_returns_false(self):
        # There's no change to the title after publishing
        user = self.create_publisher()
        pb, response = self.publish_barrier(user=user)
        assert status.HTTP_200_OK == response.status_code
        assert False is pb.title_changed

    def test_title_changed_flag_returns_true(self):
        # There's an update to the title after publishing
        pb, _response = self.publish_barrier()
        pb.title = "New title!!"
        pb.save()
        pb.refresh_from_db()

        assert True is pb.title_changed

    def test_summary_changed_flag_returns_false(self):
        # There's no change to the summary after publishing
        user = self.create_publisher()
        pb, response = self.publish_barrier(user=user)
        assert status.HTTP_200_OK == response.status_code
        assert False is pb.summary_changed

    def test_summary_changed_flag_returns_true(self):
        # There's an update to the summary after publishing
        pb, _response = self.publish_barrier()
        pb.summary = "New summary!!"
        pb.save()
        pb.refresh_from_db()

        assert True is pb.summary_changed

    def test_ready_to_be_published_after_init(self):
        pb = self.get_public_barrier()
        assert False is pb.ready_to_be_published

    def test_ready_to_be_published_is_false_when_status_is_not_ready(self):
        statuses = [
            PublicBarrierStatus.UNKNOWN,
            PublicBarrierStatus.INELIGIBLE,
            PublicBarrierStatus.ELIGIBLE,
            PublicBarrierStatus.PUBLISHED,
            PublicBarrierStatus.UNPUBLISHED,
        ]

        for s in statuses:
            with self.subTest(s=s):
                pb, _response = self.publish_barrier()
                pb.public_view_status = s
                pb.save()
                pb.refresh_from_db()
                assert False is pb.ready_to_be_published

    def test_ready_to_be_published_is_false_when_title_is_none(self):
        pb = self.get_public_barrier()
        pb.title = None
        assert False is pb.ready_to_be_published

    def test_ready_to_be_published_is_false_when_summary_is_none(self):
        pb = self.get_public_barrier()
        pb.summary = None
        assert False is pb.ready_to_be_published

    def test_ready_to_be_published_is_false_when_no_unpublished_changes(self):
        user = self.create_publisher()
        pb, response = self.publish_barrier(user=user)
        assert status.HTTP_200_OK == response.status_code
        assert False is pb.unpublished_changes
        assert False is pb.ready_to_be_published

    def test_ready_to_be_published_is_true_for_republish(self):
        """
        The case when the public barrier gets unpublished then republished without changes
        """
        # 1. Publish the barrier
        user = self.create_publisher()
        pb, response = self.publish_barrier(user=user)
        assert status.HTTP_200_OK == response.status_code

        assert False is pb.unpublished_changes
        assert False is pb.ready_to_be_published

        # 2. Unpublish the barrier
        url = reverse("public-barriers-unpublish", kwargs={"pk": pb.barrier.id})
        client = self.create_api_client(user=user)
        response = client.post(url)

        assert status.HTTP_200_OK == response.status_code
        pb.refresh_from_db()
        assert pb.unpublished_on

        # 3. Review the changes
        #    once the changes are reviewed it should be ready to be published
        #    even without unpublished changes
        pb.public_view_status = PublicBarrierStatus.READY
        pb.save()
        pb.refresh_from_db()

        assert False is pb.unpublished_changes
        assert True is pb.ready_to_be_published


class TestPublicBarrierContributors(PublicBarrierBaseTestCase):
    """
    Users who make actions on the public barrier tab should be added
    to the Barrier Team as contributors automatically.
    """

    def setUp(self):
        self.publisher = self.create_publisher()
        self.client = self.create_api_client(user=self.publisher)
        self.barrier = BarrierFactory()
        self.url = reverse("public-barriers-detail", kwargs={"pk": self.barrier.id})

    def test_public_barrier_views_wont_add_user_as_contributor(self):
        assert 0 == get_team_member_user_ids(self.barrier.id).count()

        response = self.api_client.get(self.url)

        assert status.HTTP_200_OK == response.status_code
        assert 0 == get_team_member_user_ids(self.barrier.id).count()

    def test_public_barrier_patch_adds_user_as_contributor(self):
        assert 0 == get_team_member_user_ids(self.barrier.id).count()

        public_title = "New public facing title!"
        payload = {"title": public_title}
        response = self.client.patch(self.url, format="json", data=payload)

        assert status.HTTP_200_OK == response.status_code
        members = get_team_member_user_ids(self.barrier.id)
        assert 1 == members.count()
        assert self.publisher.id == members.first()

    def test_public_barrier_marked_ready_adds_user_as_contributor(self):
        url = reverse("public-barriers-ready", kwargs={"pk": self.barrier.id})
        response = self.client.post(url)

        assert status.HTTP_200_OK == response.status_code
        members = get_team_member_user_ids(self.barrier.id)
        assert 1 == members.count()
        assert self.publisher.id == members.first()

    def test_public_barrier_marked_unprepared_adds_user_as_contributor(self):
        url = reverse("public-barriers-unprepared", kwargs={"pk": self.barrier.id})
        response = self.client.post(url)

        assert status.HTTP_200_OK == response.status_code
        members = get_team_member_user_ids(self.barrier.id)
        assert 1 == members.count()
        assert self.publisher.id == members.first()

    def test_public_barrier_ignore_all_changes_adds_user_as_contributor(self):
        url = reverse("public-barriers-ignore-all-changes", kwargs={"pk": self.barrier.id})
        response = self.client.post(url)

        assert status.HTTP_200_OK == response.status_code
        members = get_team_member_user_ids(self.barrier.id)
        assert 1 == members.count()
        assert self.publisher.id == members.first()

    def test_public_barrier_publish_adds_user_as_contributor(self):
        assert 0 == get_team_member_user_ids(self.barrier.id).count()

        pb = self.get_public_barrier(self.barrier)
        pb, response = self.publish_barrier(pb=pb, user=self.publisher)

        assert status.HTTP_200_OK == response.status_code
        members = get_team_member_user_ids(self.barrier.id)
        assert 1 == members.count()
        assert self.publisher.id == members.first()

    def test_public_barrier_unpublish_adds_user_as_contributor(self):
        assert 0 == get_team_member_user_ids(self.barrier.id).count()

        url = reverse("public-barriers-unpublish", kwargs={"pk": self.barrier.id})
        response = self.client.post(url)

        assert status.HTTP_200_OK == response.status_code
        members = get_team_member_user_ids(self.barrier.id)
        assert 1 == members.count()
        assert self.publisher.id == members.first()


class TestArchivingBarriers(PublicBarrierBaseTestCase):

    def setUp(self):
        self.publisher = self.create_publisher()
        self.client = self.create_api_client(user=self.publisher)
        self.barrier = BarrierFactory()
        self.url = reverse("public-barriers-detail", kwargs={"pk": self.barrier.id})

    def test_can_archive_a_barrier_without_public_barrier(self):
        assert not self.barrier.archived
        assert not self.barrier.archived_on

        self.barrier.archive(self.publisher)

        assert self.barrier.archived
        assert self.barrier.archived_on

    def test_archiving_barrier_raises_when_published(self):
        assert not self.barrier.archived
        assert not self.barrier.archived_on

        pb = self.get_public_barrier(self.barrier)
        pb, response = self.publish_barrier(pb=pb, user=self.publisher)
        assert status.HTTP_200_OK == response.status_code

        with self.assertRaises(ArchivingException):
            self.barrier.archive(self.publisher)

            assert not self.barrier.archived
            assert not self.barrier.archived_on

    def test_archiving_barrier_when_unpublished(self):
        assert not self.barrier.archived
        assert not self.barrier.archived_on

        pb = self.get_public_barrier(self.barrier)
        pb, response = self.publish_barrier(pb=pb, user=self.publisher)
        assert status.HTTP_200_OK == response.status_code

        url = reverse("public-barriers-unpublish", kwargs={"pk": self.barrier.id})
        response = self.client.post(url)
        assert status.HTTP_200_OK == response.status_code

        self.barrier.archive(self.publisher)

        assert self.barrier.archived
        assert self.barrier.archived_on


class TestPublicBarriersToPublicData(PublicBarrierBaseTestCase):

    def setUp(self):
        self.publisher = self.create_publisher()
        self.client = self.create_api_client(user=self.publisher)
        self.barrier = BarrierFactory()
        self.url = reverse("public-barriers-detail", kwargs={"pk": self.barrier.id})

    def create_mock_s3_bucket(self):
        conn = boto3.resource(
            's3',
            region_name=settings.PUBLIC_DATA_BUCKET_REGION
        )
        conn.create_bucket(Bucket=settings.PUBLIC_DATA_BUCKET)

    @mock_s3
<<<<<<< HEAD
=======
    @override_settings(PUBLIC_DATA_TO_S3_ENABLED=True)
>>>>>>> 52dc2a12
    def test_data_file_gets_uploaded_to_s3(self):
        self.create_mock_s3_bucket()

        pb1, _ = self.publish_barrier(user=self.publisher)
        pb2, _ = self.publish_barrier(user=self.publisher)
        pb3, _ = self.publish_barrier(user=self.publisher)

        # Check data.json
        data_filename = f"{versioned_folder()}/data.json"
        obj = read_file_from_s3(data_filename)
        public_data = json.loads(obj.get()['Body'].read().decode())

        expected_ids = [pb1.id, pb2.id, pb3.id]
        assert "barriers" in public_data.keys()
        assert sorted(expected_ids) == sorted([b["id"] for b in public_data["barriers"]])

    @mock_s3
<<<<<<< HEAD
    # TODO: doesn't work when freeze time is applied
    # however freeze time works with the test case above ?! go figure...
    # @freeze_time("2121-12-21")
=======
    @override_settings(PUBLIC_DATA_TO_S3_ENABLED=True)
>>>>>>> 52dc2a12
    def test_metadata_file_upload_to_s3(self):
        self.create_mock_s3_bucket()

        pb, _ = self.publish_barrier(user=self.publisher)

        # Check metadata.json
        metadata_filename = f"{versioned_folder()}/metadata.json"
        obj = read_file_from_s3(metadata_filename)
        metadata = json.loads(obj.get()['Body'].read().decode())

        assert "release_date" in metadata.keys()
<<<<<<< HEAD
        # TODO: this requires freeze time
        # assert "2121-12-21" == metadata["release_date"]
=======
        today = datetime.today().strftime('%Y-%m-%d')
        assert today == metadata["release_date"]
>>>>>>> 52dc2a12

    def test_data_json_file_content_task(self):
        pb1, _ = self.publish_barrier(user=self.publisher)
        pb2, _ = self.publish_barrier(user=self.publisher)

        data = public_barrier_data_json_file_content()

        assert "barriers" in data.keys()
        assert 2 == len(data["barriers"])

    def test_public_serializer(self):
        pb1, _ = self.publish_barrier(user=self.publisher)

        public_barriers_to_json()
        barrier = public_barriers_to_json()[0]

        assert pb1.id == barrier["id"]
        assert pb1.title == barrier["title"]
        assert pb1.summary == barrier["summary"]
        assert {"name": BarrierStatus.name(pb1.status)} == barrier["status"]

    @patch("api.barriers.views.public_release_to_s3")
    def test_publish_calls_public_release(self, mock_release):
        pb, _ = self.publish_barrier(user=self.publisher)
        assert mock_release.called is True

    @patch("api.barriers.views.public_release_to_s3")
    def test_unpublish_calls_public_release(self, mock_release):
        pb, _ = self.publish_barrier(user=self.publisher)
        url = reverse("public-barriers-unpublish", kwargs={"pk": pb.barrier.id})

        client = self.create_api_client(user=self.publisher)
        response = client.post(url)

        assert status.HTTP_200_OK == response.status_code
        assert mock_release.called is True

    @patch("api.barriers.views.public_release_to_s3")
    def test_ready_does_not_call_public_release(self, mock_release):
        _pb = self.get_public_barrier(self.barrier)
        url = reverse("public-barriers-ready", kwargs={"pk": self.barrier.id})

        client = self.create_api_client(user=self.publisher)
        response = client.post(url)

        assert status.HTTP_200_OK == response.status_code
        assert mock_release.called is False

    @patch("api.barriers.views.public_release_to_s3")
    def test_unprepared_does_not_call_public_release(self, mock_release):
        _pb = self.get_public_barrier(self.barrier)
        url = reverse("public-barriers-unprepared", kwargs={"pk": self.barrier.id})

        client = self.create_api_client(user=self.publisher)
        response = client.post(url)

        assert status.HTTP_200_OK == response.status_code
        assert mock_release.called is False

    @patch("api.barriers.views.public_release_to_s3")
    def test_ignore_all_changes_does_not_call_public_release(self, mock_release):
        _pb = self.get_public_barrier(self.barrier)
        url = reverse("public-barriers-ignore-all-changes", kwargs={"pk": self.barrier.id})

        client = self.create_api_client(user=self.publisher)
        response = client.post(url)

        assert status.HTTP_200_OK == response.status_code
        assert mock_release.called is False

    @patch("api.barriers.views.public_release_to_s3")
    def test_get_details_does_not_call_public_release(self, mock_release):
        _pb = self.get_public_barrier(self.barrier)
        url = reverse("public-barriers-detail", kwargs={"pk": self.barrier.id})

        client = self.create_api_client(user=self.publisher)
        response = client.get(url)

        assert status.HTTP_200_OK == response.status_code
        assert mock_release.called is False<|MERGE_RESOLUTION|>--- conflicted
+++ resolved
@@ -1,17 +1,10 @@
-<<<<<<< HEAD
-=======
 from datetime import datetime
 
->>>>>>> 52dc2a12
 import boto3
 import json
 
 from django.conf import settings
-<<<<<<< HEAD
-from django.test import TestCase
-=======
 from django.test import TestCase, override_settings
->>>>>>> 52dc2a12
 from django.urls import reverse
 from freezegun import freeze_time
 from mock import patch
@@ -1104,10 +1097,7 @@
         conn.create_bucket(Bucket=settings.PUBLIC_DATA_BUCKET)
 
     @mock_s3
-<<<<<<< HEAD
-=======
     @override_settings(PUBLIC_DATA_TO_S3_ENABLED=True)
->>>>>>> 52dc2a12
     def test_data_file_gets_uploaded_to_s3(self):
         self.create_mock_s3_bucket()
 
@@ -1125,13 +1115,7 @@
         assert sorted(expected_ids) == sorted([b["id"] for b in public_data["barriers"]])
 
     @mock_s3
-<<<<<<< HEAD
-    # TODO: doesn't work when freeze time is applied
-    # however freeze time works with the test case above ?! go figure...
-    # @freeze_time("2121-12-21")
-=======
     @override_settings(PUBLIC_DATA_TO_S3_ENABLED=True)
->>>>>>> 52dc2a12
     def test_metadata_file_upload_to_s3(self):
         self.create_mock_s3_bucket()
 
@@ -1143,13 +1127,8 @@
         metadata = json.loads(obj.get()['Body'].read().decode())
 
         assert "release_date" in metadata.keys()
-<<<<<<< HEAD
-        # TODO: this requires freeze time
-        # assert "2121-12-21" == metadata["release_date"]
-=======
         today = datetime.today().strftime('%Y-%m-%d')
         assert today == metadata["release_date"]
->>>>>>> 52dc2a12
 
     def test_data_json_file_content_task(self):
         pb1, _ = self.publish_barrier(user=self.publisher)
