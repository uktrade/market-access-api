--- conflicted
+++ resolved
@@ -22,16 +22,13 @@
 from api.interactions.models import Interaction, PublicBarrierNote
 from api.metadata.constants import PublicBarrierStatus
 from tests.interactions.factories import InteractionFactory
-<<<<<<< HEAD
 from tests.assessment.factories import (
     EconomicAssessmentFactory,
     EconomicImpactAssessmentFactory,
     ResolvabilityAssessmentFactory,
     StrategicAssessmentFactory,
 )
-=======
 from tests.metadata.factories import OrganisationFactory
->>>>>>> 9a5a2003
 
 
 class TestBarrierHistory(APITestMixin, TestCase):
