--- conflicted
+++ resolved
@@ -885,25 +885,8 @@
             pk="c33dad08-b09c-4e19-ae1a-be47796a8882"
         )
         self.barrier.save()
-<<<<<<< HEAD
-        self.assessment = Assessment.objects.create(
-            barrier=self.barrier,
-            impact="LOW",
-            explanation="Some explanation",
-            value_to_economy=10000,
-            import_market_size=20000,
-            commercial_value=30000,
-            export_value=40000,
-        )
-        self.note = Interaction.objects.create(
-            barrier=self.barrier,
-            kind="COMMENT",
-            text="Original note",
-        )
-=======
         self.assessment = AssessmentFactory(barrier=self.barrier, impact="LOW")
         self.note = InteractionFactory(barrier=self.barrier, text="Original note")
->>>>>>> 97dec54a
         self.public_barrier, _created = get_or_create_public_barrier(self.barrier)
 
     @freeze_time("2020-04-01")
