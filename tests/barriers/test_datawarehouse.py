--- conflicted
+++ resolved
@@ -453,7 +453,6 @@
         assert "priority_level" in serialised_data.keys()
         assert serialised_data["priority_level"] == "PB100"
 
-<<<<<<< HEAD
     def test_date_of_priority_level_none(self):
         barrier = BarrierFactory(
             status_date=date.today(),
@@ -533,8 +532,6 @@
         data = DataWorkspaceSerializer(barrier).data
         assert data["date_of_top_priority_scoping"] is ts2
 
-=======
->>>>>>> aebb3ab8
     def test_estimated_resolution_date_first_added_none(self):
         barrier = BarrierFactory(
             status_date=date.today(),
