from unittest.mock import patch

import pytest
from django.contrib.postgres.search import SearchVector
from django.db.models import Q
from notifications_python_client.notifications import NotificationsAPIClient
from rest_framework import status
from rest_framework.reverse import reverse
from rest_framework.test import APITestCase

from api.barriers.models import Barrier
from api.core.test_utils import APITestMixin, create_test_user
from api.history.models import CachedHistoryItem
from api.metadata.constants import TOP_PRIORITY_BARRIER_STATUS, PublicBarrierStatus
from api.metadata.models import BarrierPriority, ExportType, Organisation
from tests.action_plans.factories import (
    ActionPlanMilestoneFactory,
    ActionPlanStakeholderFactory,
    ActionPlanTaskFactory,
)
from tests.barriers.factories import BarrierFactory, ReportFactory
from tests.collaboration.factories import TeamMemberFactory
from tests.metadata.factories import CategoryFactory


# TODO: consider removing this test case.
class TestListBarriersBlankSystem(APITestMixin, APITestCase):
    """
    Found these in the old tests - they seem reluctant but keeping them just in case.
    """

    def test_no_barriers(self):
        """Test there are no reports using list"""
        url = reverse("list-barriers")
        response = self.api_client.get(url)
        assert response.status_code == status.HTTP_200_OK
        assert response.data["count"] == 0

    def test_no_reports_counts(self):
        """Test there are no reports using list"""
        url = reverse("barrier-count")
        response = self.api_client.get(url)
        assert response.status_code == status.HTTP_200_OK
        assert response.data["barriers"]["total"] == 0
        assert response.data["barriers"]["open"] == 0
        assert response.data["barriers"]["paused"] == 0
        assert response.data["barriers"]["resolved"] == 0
        assert response.data["reports"] == 0
        assert response.data["user"]["barriers"] == 0
        assert response.data["user"]["reports"] == 0


class TestListBarriers(APITestMixin, APITestCase):
    def setUp(self):
        super().setUp()
        self.url = reverse("list-barriers")

    def test_list_barriers_exclude_reports(self):
        """
        Draft barriers (reports) should be excluded.
        """
        _report = ReportFactory()
        response = self.api_client.get(self.url)
        assert status.HTTP_200_OK == response.status_code
        assert 0 == response.data["count"]

    def test_barrier_count_showing_count_for_all_and_user_report(self):
        """
        Users will see how many reports have been submitted and also how many they've submitted themselves.
        In this case 1 was submitted by the user.
        """
        ReportFactory()
        creator = create_test_user(sso_user_id=self.sso_creator["user_id"])
        ReportFactory(created_by=creator)
        client = self.create_api_client(user=creator)

        url = reverse("barrier-count")
        response = client.get(url)

        assert status.HTTP_200_OK == response.status_code
        assert 0 == response.data["barriers"]["total"]
        assert 0 == response.data["barriers"]["open"]
        assert 0 == response.data["barriers"]["resolved"]
        assert 2 == response.data["reports"]
        assert 0 == response.data["user"]["barriers"]
        assert 1 == response.data["user"]["reports"]

    def test_barrier_count_1_report_in_all_but_no_user_reports(self):
        """
        Users will see how many reports have been submitted and also how many they've submitted themselves.
        In this case 0 was submitted by the user.
        """
        ReportFactory()
        creator = create_test_user(sso_user_id=self.sso_creator["user_id"])
        client = self.create_api_client(user=creator)

        url = reverse("barrier-count")
        response = client.get(url)

        assert status.HTTP_200_OK == response.status_code
        assert 0 == response.data["barriers"]["total"]
        assert 0 == response.data["barriers"]["open"]
        assert 0 == response.data["barriers"]["resolved"]
        assert 1 == response.data["reports"]
        assert 0 == response.data["user"]["barriers"]
        assert 0 == response.data["user"]["reports"]

    def test_list_barriers_get_the_one_barrier(self):
        BarrierFactory()
        response = self.api_client.get(self.url)
        assert status.HTTP_200_OK == response.status_code
        assert 1 == response.data["count"]

    def test_include_archived_barriers(self):
        user = create_test_user()
        barrier = BarrierFactory()

        assert 1 == Barrier.objects.count()

        response = self.api_client.get(self.url)
        assert status.HTTP_200_OK == response.status_code
        assert 1 == response.data["count"]

        barrier.archive(user=user)
        response = self.api_client.get(self.url)
        assert status.HTTP_200_OK == response.status_code
        assert 1 == response.data["count"]

    def test_list_barrier_without_archived_barriers(self):
        url = f"{self.url}?archived=0"
        user = create_test_user()
        barrier = BarrierFactory()

        assert 1 == Barrier.objects.count()

        response = self.api_client.get(url)
        assert status.HTTP_200_OK == response.status_code
        assert 1 == response.data["count"]

        barrier.archive(user=user)
        response = self.api_client.get(url)
        assert status.HTTP_200_OK == response.status_code
        assert 0 == response.data["count"]

    def test_barrier_count_showing_count_for_all_and_user_barriers(self):
        """
        Users will see how many barriers have been created and also how many they've created themselves.
        In this case 1 was submitted by the user.
        """
        BarrierFactory(status=2)
        creator = create_test_user(sso_user_id=self.sso_creator["user_id"])
        BarrierFactory(created_by=creator)
        client = self.create_api_client(user=creator)

        url = reverse("barrier-count")
        response = client.get(url)

        assert status.HTTP_200_OK == response.status_code
        assert 2 == response.data["barriers"]["total"]
        assert 1 == response.data["barriers"]["open"]
        assert 0 == response.data["barriers"]["resolved"]
        assert 0 == response.data["reports"]
        assert 1 == response.data["user"]["barriers"]
        assert 0 == response.data["user"]["reports"]

    def test_barrier_count_1_barrier_in_all_but_no_user_barriers(self):
        """
        Users will see how many reports have been submitted and also how many they've submitted themselves.
        In this case 0 was submitted by the user.
        """
        BarrierFactory(status=2)
        BarrierFactory(status=4, status_summary="it wobbles!", status_date="2020-02-02")
        creator = create_test_user(sso_user_id=self.sso_creator["user_id"])
        client = self.create_api_client(user=creator)

        url = reverse("barrier-count")
        response = client.get(url)

        assert status.HTTP_200_OK == response.status_code
        assert 2 == response.data["barriers"]["total"]
        assert 1 == response.data["barriers"]["open"]
        assert 1 == response.data["barriers"]["resolved"]
        assert 0 == response.data["reports"]
        assert 0 == response.data["user"]["barriers"]
        assert 0 == response.data["user"]["reports"]

    def test_list_barriers_get_multiple_barriers(self):
        count = 2
        BarrierFactory.create_batch(count)

        url = reverse("list-barriers")
        response = self.api_client.get(url)
        assert response.status_code == status.HTTP_200_OK
        assert count == response.data["count"]

    def test_list_barriers_country_filter(self):
        country_id = "a05f66a0-5d95-e211-a939-e4115bead28a"
        BarrierFactory.create_batch(2, country=country_id)
        BarrierFactory()

        assert 3 == Barrier.objects.count()

        url = f'{reverse("list-barriers")}?location={country_id}'
        response = self.api_client.get(url)

        assert response.status_code == status.HTTP_200_OK
        barriers = Barrier.objects.filter(country=country_id)
        assert barriers.count() == response.data["count"]

    def test_list_barriers_country_filter__multivalues(self):
        spain = "86756b9a-5d95-e211-a939-e4115bead28a"
        germany = "83756b9a-5d95-e211-a939-e4115bead28a"
        spain_barrier = BarrierFactory(country=spain)
        germany_barrier = BarrierFactory(country=germany)
        BarrierFactory()

        assert 3 == Barrier.objects.count()

        url = f'{reverse("list-barriers")}?location={spain},{germany}'
        response = self.api_client.get(url)

        assert response.status_code == status.HTTP_200_OK
        assert 2 == response.data["count"]
        barrier_ids = [b["id"] for b in response.data["results"]]
        assert {str(spain_barrier.id), str(germany_barrier.id)} == set(barrier_ids)

    def test_list_barriers_country_filter__no_find(self):
        spain = "86756b9a-5d95-e211-a939-e4115bead28a"
        germany = "83756b9a-5d95-e211-a939-e4115bead28a"
        BarrierFactory(country=spain)
        BarrierFactory()

        assert 2 == Barrier.objects.count()
        assert 0 == Barrier.objects.filter(country=germany).count()

        url = f'{reverse("list-barriers")}?location={germany}'
        response = self.api_client.get(url)

        assert response.status_code == status.HTTP_200_OK
        assert 0 == response.data["count"]

    def test_list_barriers_admin_areas_filter(self):
        china = "63af72a6-5d95-e211-a939-e4115bead28a"
        beijing = "56f5f425-e3e3-4c9a-b886-ecb671b81503"
        anhui = "5dad1164-2bd0-4187-a471-7d588cb5af35"
        BarrierFactory(country=china, admin_areas=[beijing])
        BarrierFactory(country=china, admin_areas=[anhui])
        BarrierFactory()

        assert 3 == Barrier.objects.count()
        assert 1 == Barrier.objects.filter(admin_areas=[beijing]).count()

        url = f'{reverse("list-barriers")}?location={china}&admin_areas={beijing}'
        response = self.api_client.get(url)

        assert response.status_code == status.HTTP_200_OK
        assert 1 == response.data["count"]

    def test_list_barriers_admin_areas_filter_multiple_areas(self):
        china = "63af72a6-5d95-e211-a939-e4115bead28a"
        beijing = "56f5f425-e3e3-4c9a-b886-ecb671b81503"
        anhui = "5dad1164-2bd0-4187-a471-7d588cb5af35"
        BarrierFactory(country=china, admin_areas=[beijing])
        BarrierFactory(country=china, admin_areas=[anhui])
        BarrierFactory()

        assert 3 == Barrier.objects.count()
        assert 1 == Barrier.objects.filter(admin_areas__contains=[beijing]).count()
        assert 1 == Barrier.objects.filter(admin_areas__contains=[anhui]).count()

        url = (
            f'{reverse("list-barriers")}?location={china}&admin_areas={beijing},{anhui}'
        )
        response = self.api_client.get(url)

        assert response.status_code == status.HTTP_200_OK
        assert 2 == response.data["count"]

    def test_list_barriers_admin_areas_filter_multiple_countries(self):
        china = "63af72a6-5d95-e211-a939-e4115bead28a"
        beijing = "56f5f425-e3e3-4c9a-b886-ecb671b81503"
        anhui = "5dad1164-2bd0-4187-a471-7d588cb5af35"
        russia = "5961b8be-5d95-e211-a939-e4115bead28a"
        moscow = "2384702f-01e9-4792-857b-026b2623f2fa"
        mordovia = "be4221b9-fbd8-4297-81a5-a9e3a8a583e6"
        BarrierFactory(country=china, admin_areas=[beijing])
        BarrierFactory(country=china, admin_areas=[anhui])
        BarrierFactory(country=russia, admin_areas=[moscow])
        BarrierFactory(country=russia, admin_areas=[mordovia])
        BarrierFactory()

        assert 5 == Barrier.objects.count()
        assert 1 == Barrier.objects.filter(admin_areas__contains=[beijing]).count()
        assert 1 == Barrier.objects.filter(admin_areas__contains=[anhui]).count()
        assert 1 == Barrier.objects.filter(admin_areas__contains=[moscow]).count()
        assert 1 == Barrier.objects.filter(admin_areas__contains=[mordovia]).count()

        url = f'{reverse("list-barriers")}?location={china},{russia}&admin_areas={beijing},{anhui},{moscow},{mordovia}'
        response = self.api_client.get(url)

        assert response.status_code == status.HTTP_200_OK
        assert 4 == response.data["count"]

    def test_list_barriers_admin_areas_filter_no_result(self):
        china = "63af72a6-5d95-e211-a939-e4115bead28a"
        beijing = "56f5f425-e3e3-4c9a-b886-ecb671b81503"
        anhui = "5dad1164-2bd0-4187-a471-7d588cb5af35"
        BarrierFactory(country=china, admin_areas=[anhui])
        BarrierFactory()

        assert 2 == Barrier.objects.count()
        assert 1 == Barrier.objects.filter(admin_areas=[anhui]).count()

        url = f'{reverse("list-barriers")}?location={china}&admin_areas={beijing}'
        response = self.api_client.get(url)

        assert response.status_code == status.HTTP_200_OK
        assert 0 == response.data["count"]

    def test_list_barriers_status_filter(self):
        prob_status = 2
        BarrierFactory.create_batch(2, term=1)
        BarrierFactory(term=prob_status)

        assert 3 == Barrier.objects.count()

        url = f'{reverse("list-barriers")}?status={prob_status}'
        response = self.api_client.get(url)

        assert response.status_code == status.HTTP_200_OK
        barriers = Barrier.objects.filter(status=prob_status)
        assert response.data["count"] == barriers.count()

    def test_list_barriers_status_filter__multivalues(self):
        BarrierFactory(term=1)
        BarrierFactory(term=2)
        BarrierFactory(term=4)

        assert 3 == Barrier.objects.count()

        url = f'{reverse("list-barriers")}?status=2,4'
        response = self.api_client.get(url)

        assert response.status_code == status.HTTP_200_OK
        barriers = Barrier.objects.filter(status__in=[2, 4])
        assert response.data["count"] == barriers.count()

    def test_list_barriers_category_filter(self):
        BarrierFactory()
        cat1 = CategoryFactory()
        barrier = BarrierFactory()
        barrier.categories.add(cat1)

        assert 2 == Barrier.objects.count()

        url = f'{reverse("list-barriers")}?category={cat1.id}'
        response = self.api_client.get(url)

        assert status.HTTP_200_OK == response.status_code
        assert 1 == response.data["count"]
        assert str(barrier.id) == response.data["results"][0]["id"]

    def test_list_barriers_sector_filter(self):
        sector1 = "9b38cecc-5f95-e211-a939-e4115bead28a"
        sector2 = "af959812-6095-e211-a939-e4115bead28a"
        BarrierFactory(sectors=[sector1])
        barrier = BarrierFactory(sectors=[sector2])

        assert Barrier.objects.count() == 2

        url = f'{reverse("list-barriers")}?sector={sector2}'
        response = self.api_client.get(url)

        assert status.HTTP_200_OK == response.status_code
<<<<<<< HEAD
        assert response.data["count"] == 2
=======
        assert response.data["count"] == 1
>>>>>>> 3d066de5
        assert str(barrier.title) == response.data["results"][0]["title"]

    def test_list_barriers_filter_location_europe(self):
        """
        Filter by overseas region - Europe
        Note (as of 2020 Apr) - not all countries are made available for tests
        """
        europe = "3e6809d6-89f6-4590-8458-1d0dab73ad1a"

        bhutan = "ab5f66a0-5d95-e211-a939-e4115bead28a"
        BarrierFactory(country=bhutan)
        spain = "86756b9a-5d95-e211-a939-e4115bead28a"
        spain_barrier = BarrierFactory(country=spain)
        bahamas = "a25f66a0-5d95-e211-a939-e4115bead28a"
        BarrierFactory(country=bahamas)

        assert 3 == Barrier.objects.count()

        url = f'{reverse("list-barriers")}?location={europe}'
        response = self.api_client.get(url)
        assert status.HTTP_200_OK == response.status_code
        assert 1 == response.data["count"]
        assert str(spain_barrier.id) == response.data["results"][0]["id"]

    def test_list_barriers_filter_location_multiple_regions(self):
        """
        Filter by overseas region - Europe & South Asia
        Note (as of 2020 Apr) - not all countries are made available for tests
        """
        europe = "3e6809d6-89f6-4590-8458-1d0dab73ad1a"
        south_asia = "12ed13cf-4b2c-4a46-b2f9-068e397d8c84"

        bhutan = "ab5f66a0-5d95-e211-a939-e4115bead28a"
        bhutan_barrier = BarrierFactory(country=bhutan)
        spain = "86756b9a-5d95-e211-a939-e4115bead28a"
        spain_barrier = BarrierFactory(country=spain)
        bahamas = "a25f66a0-5d95-e211-a939-e4115bead28a"
        BarrierFactory(country=bahamas)

        assert 3 == Barrier.objects.count()

        url = f'{reverse("list-barriers")}?location={europe},{south_asia}'
        response = self.api_client.get(url)
        assert status.HTTP_200_OK == response.status_code
        assert 2 == response.data["count"]
        barrier_ids = [b["id"] for b in response.data["results"]]
        assert {str(bhutan_barrier.id), str(spain_barrier.id)} == set(barrier_ids)

    def test_list_barriers_overseas_region_trading_blocs(self):
        germany = "83756b9a-5d95-e211-a939-e4115bead28a"
        bahamas = "a25f66a0-5d95-e211-a939-e4115bead28a"
        europe = "3e6809d6-89f6-4590-8458-1d0dab73ad1a"

        eu_barrier = BarrierFactory(trading_bloc="TB00016")
        germany_barrier = BarrierFactory(country=germany)
        bahamas_barrier = BarrierFactory(country=bahamas)

        assert 3 == Barrier.objects.count()

        url = f'{reverse("list-barriers")}?location={europe}'
        response = self.api_client.get(url)

        assert response.status_code == status.HTTP_200_OK

        assert 2 == response.data["count"]
        barrier_ids = [b["id"] for b in response.data["results"]]
        assert {str(eu_barrier.id), str(germany_barrier.id)} == set(barrier_ids)

    def test_list_barriers_text_filter_based_on_title(self):
        barrier1 = BarrierFactory(title="Wibble blockade")
        _barrier2 = BarrierFactory(title="Wobble blockade")
        barrier3 = BarrierFactory(title="Look wibble in the middle")

        assert 3 == Barrier.objects.count()

        url = f'{reverse("list-barriers")}?text=wibble'

        response = self.api_client.get(url)
        assert status.HTTP_200_OK == response.status_code
        assert 2 == response.data["count"]
        barrier_ids = [b["id"] for b in response.data["results"]]
        assert {str(barrier1.id), str(barrier3.id)} == set(barrier_ids)

    def test_list_barriers_text_filter_based_on_code(self):
        barrier1 = BarrierFactory(code="B-22-B30")
        barrier2 = BarrierFactory(code="B-22-SGM")

        assert 2 == Barrier.objects.count()

        url = f'{reverse("list-barriers")}?text=B-22-B30'

        response = self.api_client.get(url)
        assert status.HTTP_200_OK == response.status_code
        assert 1 == response.data["count"]
        barrier_ids = [b["id"] for b in response.data["results"]]
        assert {str(barrier1.id)} == set(barrier_ids)

    def test_list_barriers_text_filter_based_on_code_case_insensitive(self):
        barrier1 = BarrierFactory(code="B-22-B30")
        barrier2 = BarrierFactory(code="B-22-SGM")

        assert 2 == Barrier.objects.count()

        url = f'{reverse("list-barriers")}?text=b-22-b30'

        response = self.api_client.get(url)
        assert status.HTTP_200_OK == response.status_code
        assert 1 == response.data["count"]
        barrier_ids = [b["id"] for b in response.data["results"]]
        assert {str(barrier1.id)} == set(barrier_ids)

    def test_list_barriers_text_filter_based_on_summary(self):
        _barrier1 = BarrierFactory(summary="Wibble summary about the blockade.")
        barrier2 = BarrierFactory(summary="Wobble blockade")
        barrier3 = BarrierFactory(summary="Look ma, wibble-wobble in the middle.")

        assert 3 == Barrier.objects.count()

        url = f'{reverse("list-barriers")}?text=wobble'
        response = self.api_client.get(url)

        assert status.HTTP_200_OK == response.status_code
        assert 2 == response.data["count"]
        barrier_ids = [b["id"] for b in response.data["results"]]
        assert {str(barrier2.id), str(barrier3.id)} == set(barrier_ids)

    def test_list_barriers_text_filter_based_on_barrier_export_description(self):
        barrier1 = BarrierFactory(export_description="Wibble blockade")
        BarrierFactory(export_description="Wobble blockade")
        barrier3 = BarrierFactory(export_description="Look wibble in the middle")

        assert Barrier.objects.count() == 3

        url = f'{reverse("list-barriers")}?search=wibble'
        response = self.api_client.get(url)

        assert status.HTTP_200_OK == response.status_code
        assert 2 == response.data["count"]
        barrier_ids = [b["id"] for b in response.data["results"]]
        assert {str(barrier1.id), str(barrier3.id)} == set(barrier_ids)

    def test_list_barriers_text_filter_based_on_barrier_companies(self):
        barrier = BarrierFactory()

        barrier.companies = [
            {"id": "10876910", "name": "TEST COMPANY 3 DO NOT FORM LTD"},
            {"id": "13286009", "name": "AGENT SUMMARY LIMITED"},
        ]

        barrier.save()

        barrier2 = BarrierFactory()

        barrier2.companies = [
            {"id": "10", "name": "Springfield Nuclear Power Plant LTD"},
        ]
        barrier2.save()

        url = f'{reverse("list-barriers")}?search=test company 3'
        response = self.api_client.get(url)

        assert response.status_code == status.HTTP_200_OK
        assert response.data["count"] == 1
        assert response.data["results"][0]["id"] == str(barrier.id)

        url = f'{reverse("list-barriers")}?search=agent summary'
        response = self.api_client.get(url)

        assert response.status_code == status.HTTP_200_OK
        assert response.data["count"] == 1
        assert response.data["results"][0]["id"] == str(barrier.id)

    @pytest.mark.skip("""Failing on CircleCI for unknown reasons.""")
    def test_list_barriers_text_filter_based_on_public_id(self):
        barrier1 = BarrierFactory(public_barrier___title="Public Title")
        barrier2 = BarrierFactory(public_barrier___title="Public Title")
        barrier3 = BarrierFactory()

        public_id = f"PID-{barrier2.public_barrier.id}"

        assert 3 == Barrier.objects.count()

        from logging import getLogger

        logger = getLogger(__name__)

        search_queryset = Barrier.objects.annotate(
            search=SearchVector("summary"),
        ).filter(
            Q(code=public_id)
            | Q(search=public_id)
            | Q(title__icontains=public_id)
            | Q(public_barrier__id__iexact=public_id.lstrip("PID-").upper())
        )

        # assert 1 == search_queryset.count()
        search_queryset_count = search_queryset.count()
        logger.info(f"search_queryset_count: {search_queryset_count}")
        search_queryset_public_ids = [
            f"search_queryset: {barrier.title}: {barrier.public_barrier.id}"
            for barrier in search_queryset
        ]
        for public_id_string in search_queryset_public_ids:
            logger.info(public_id_string)

        public_ids = [
            f"Barrier.objects.all: {barrier.title}: {barrier.public_barrier.id}"
            for barrier in Barrier.objects.all()
        ]
        for public_id_string in public_ids:
            logger.info(public_id_string)

        url = f'{reverse("list-barriers")}?text={public_id}'
        logger.info(f"URL: {url}")
        response = self.api_client.get(url)

        assert status.HTTP_200_OK == response.status_code
        for name, value in response.data.items():
            logger.info(f"response.data {name}: {value}")

        assert 1 == response.data["count"]
        barrier_ids = [b["id"] for b in response.data["results"]]
        assert {str(barrier2.id)} == set(barrier_ids)

    def test_filter_barriers_my_barriers(self):
        BarrierFactory()
        _user1 = create_test_user(sso_user_id=self.sso_user_data_1["user_id"])
        _barrier1 = BarrierFactory()
        user2 = create_test_user(sso_user_id=self.sso_creator["user_id"])
        barrier2 = BarrierFactory(created_by=user2)

        assert 3 == Barrier.objects.count()

        url = f'{reverse("list-barriers")}?user={user2.id}'
        client = self.create_api_client(user=user2)
        response = client.get(url)

        assert status.HTTP_200_OK == response.status_code
        assert 1 == response.data["count"]
        assert str(barrier2.id) == response.data["results"][0]["id"]

    def test_trade_direction_filter(self):
        barrier1 = BarrierFactory()
        barrier1.trade_direction = None
        barrier1.save()
        barrier2 = BarrierFactory(trade_direction=1)
        barrier3 = BarrierFactory(trade_direction=2)

        assert 3 == Barrier.objects.count()

        url = f'{reverse("list-barriers")}?trade_direction=1,2'

        response = self.api_client.get(url)
        assert status.HTTP_200_OK == response.status_code
        assert 2 == response.data["count"]
        barrier_ids = [b["id"] for b in response.data["results"]]
        assert {str(barrier2.id), str(barrier3.id)} == set(barrier_ids)

    def test_wto_has_been_notified_filter(self):
        barrier1 = BarrierFactory(wto_profile__wto_has_been_notified=True)
        barrier2 = BarrierFactory(wto_profile__wto_has_been_notified=False)
        barrier3 = BarrierFactory(wto_profile=None)

        assert 3 == Barrier.objects.count()

        url = f'{reverse("list-barriers")}?wto=wto_has_been_notified'
        response = self.api_client.get(url)

        assert status.HTTP_200_OK == response.status_code
        assert 1 == response.data["count"]
        assert str(barrier1.id) == response.data["results"][0]["id"]

    def test_wto_should_be_notified_filter(self):
        barrier1 = BarrierFactory(wto_profile__wto_should_be_notified=True)
        barrier2 = BarrierFactory(wto_profile__wto_should_be_notified=False)
        barrier3 = BarrierFactory(wto_profile=None)

        assert 3 == Barrier.objects.count()

        url = f'{reverse("list-barriers")}?wto=wto_should_be_notified'
        response = self.api_client.get(url)

        assert status.HTTP_200_OK == response.status_code
        assert 1 == response.data["count"]
        assert str(barrier1.id) == response.data["results"][0]["id"]

    def test_has_wto_raised_date_filter(self):
        barrier1 = BarrierFactory(wto_profile__raised_date="2020-01-31")
        barrier2 = BarrierFactory(wto_profile__raised_date=None)
        barrier3 = BarrierFactory(wto_profile=None)

        assert 3 == Barrier.objects.count()

        url = f'{reverse("list-barriers")}?wto=has_raised_date'
        response = self.api_client.get(url)

        assert status.HTTP_200_OK == response.status_code
        assert 1 == response.data["count"]
        assert str(barrier1.id) == response.data["results"][0]["id"]

    def test_has_wto_committee_raised_in_filter(self):
        barrier1 = BarrierFactory(wto_profile__committee_raised_in__name="Committee X")
        barrier2 = BarrierFactory(wto_profile__committee_raised_in=None)
        barrier3 = BarrierFactory(wto_profile=None)

        assert 3 == Barrier.objects.count()

        url = f'{reverse("list-barriers")}?wto=has_committee_raised_in'
        response = self.api_client.get(url)

        assert status.HTTP_200_OK == response.status_code
        assert 1 == response.data["count"]
        assert str(barrier1.id) == response.data["results"][0]["id"]

    def test_has_wto_case_number_filter(self):
        barrier1 = BarrierFactory(wto_profile__case_number="CASE123")
        barrier2 = BarrierFactory(wto_profile__case_number="")
        barrier3 = BarrierFactory(wto_profile=None)

        assert 3 == Barrier.objects.count()

        url = f'{reverse("list-barriers")}?wto=has_case_number'
        response = self.api_client.get(url)

        assert status.HTTP_200_OK == response.status_code
        assert 1 == response.data["count"]
        assert str(barrier1.id) == response.data["results"][0]["id"]

    def test_has_no_information_filter(self):
        barrier1 = BarrierFactory(wto_profile__case_number="CASE123")
        barrier2 = BarrierFactory(wto_profile__wto_should_be_notified=True)
        barrier3 = BarrierFactory(wto_profile=None)

        assert 3 == Barrier.objects.count()

        url = f'{reverse("list-barriers")}?wto=has_no_information'
        response = self.api_client.get(url)

        assert status.HTTP_200_OK == response.status_code
        assert 1 == response.data["count"]
        barrier_ids = [result["id"] for result in response.data["results"]]
        assert str(barrier1.id) not in barrier_ids
        assert str(barrier2.id) not in barrier_ids
        assert str(barrier3.id) in barrier_ids

    def test_wto_filters_or_together(self):
        barrier1 = BarrierFactory(wto_profile__case_number="CASE123")
        barrier2 = BarrierFactory(wto_profile__raised_date="2020-01-31")
        barrier3 = BarrierFactory(wto_profile=None)

        assert 3 == Barrier.objects.count()

        url = f'{reverse("list-barriers")}?wto=has_case_number,has_raised_date'
        response = self.api_client.get(url)

        assert status.HTTP_200_OK == response.status_code
        assert 2 == response.data["count"]
        barrier_ids = [result["id"] for result in response.data["results"]]
        assert str(barrier1.id) in barrier_ids
        assert str(barrier2.id) in barrier_ids
        assert str(barrier3.id) not in barrier_ids

    def test_member_filter(self):
        user1 = create_test_user()
        _barrier0 = BarrierFactory()
        barrier1 = BarrierFactory(created_by=user1)
        member1 = TeamMemberFactory(
            barrier=barrier1, user=user1, role="Reporter", default=True
        )
        barrier2 = BarrierFactory(created_by=user1)
        TeamMemberFactory(barrier=barrier2, user=user1, role="Contributor")

        assert 3 == Barrier.objects.count()

        url = f'{reverse("list-barriers")}?member={member1.id}'
        response = self.api_client.get(url)

        assert status.HTTP_200_OK == response.status_code
        assert 2 == response.data["count"]
        barrier_ids = [b["id"] for b in response.data["results"]]
        assert {str(barrier1.id), str(barrier2.id)} == set(barrier_ids)

    def test_member_filter__distinct_records(self):
        """
        Only include the barrier once even if the user is listed multiple times as a member for a barrier.
        """
        user1 = create_test_user()
        barrier1 = BarrierFactory(created_by=user1)
        member1 = TeamMemberFactory(
            barrier=barrier1, user=user1, role="Reporter", default=True
        )
        member2 = TeamMemberFactory(
            barrier=barrier1, user=user1, role="Owner", default=True
        )

        assert 1 == Barrier.objects.count()

        url = f'{reverse("list-barriers")}?member={member1.id}'
        response = self.api_client.get(url)

        assert status.HTTP_200_OK == response.status_code
        assert 1 == response.data["count"]

    def test_organisation_filter(self):
        org1 = Organisation.objects.get(id=1)
        barrier1 = BarrierFactory()
        barrier1.organisations.add(org1)
        barrier2 = BarrierFactory()

        assert 2 == Barrier.objects.count()
        assert 1 == Barrier.objects.filter(organisations__in=[org1]).count()

        url = f'{reverse("list-barriers")}?organisation={org1.id}'
        response = self.api_client.get(url)

        assert status.HTTP_200_OK == response.status_code
        assert 1 == response.data["count"]
        assert str(barrier1.id) == response.data["results"][0]["id"]

    def test_organisation_filter__distinct_records(self):
        org1 = Organisation.objects.get(id=1)
        org2 = Organisation.objects.get(id=2)
        barrier1 = BarrierFactory()
        barrier1.organisations.add(org1, org2)
        barrier2 = BarrierFactory()

        assert 2 == Barrier.objects.count()
        assert 1 == Barrier.objects.filter(organisations__in=[org1]).count()

        url = (
            f'{reverse("list-barriers")}?organisation={org1.id}&?organisation={org2.id}'
        )
        response = self.api_client.get(url)

        assert status.HTTP_200_OK == response.status_code
        assert 1 == response.data["count"]
        assert str(barrier1.id) == response.data["results"][0]["id"]

    def test_dataset_barrier_list_returns_without_error(self):
        BarrierFactory(status=1, status_summary="it wobbles!", status_date="2020-02-02")
        BarrierFactory(status=2, status_summary="it wobbles!", status_date="2020-02-02")
        BarrierFactory(status=3, status_summary="it wobbles!", status_date="2020-02-02")
        BarrierFactory(status=4, status_summary="it wobbles!", status_date="2020-02-02")
        creator = create_test_user(sso_user_id=self.sso_creator["user_id"])
        client = self.create_api_client(user=creator)

        url = reverse("dataset:barrier-list")
        response = client.get(url)

        assert status.HTTP_200_OK == response.status_code
        assert 4 == len(response.data["results"])
        assert response.data["next"] is None
        assert response.data["previous"] is None

    def test_barrier_status_date_filter_no_results(self):
        BarrierFactory(status=4, status_date="2025-02-02")

        url = f'{reverse("list-barriers")}?status=4&status_date_resolved_in_full=2021-01-01,2021-06-30'

        response = self.api_client.get(url)

        assert response.status_code == status.HTTP_200_OK

        barrier_ids = []
        for result in response.data["results"]:
            barrier_ids.append(result["id"])

        assert barrier_ids == []

    def test_barrier_status_date_filter_open_pending_action(self):
        barrier = BarrierFactory(status=1, estimated_resolution_date="2020-06-06")

        url = f'{reverse("list-barriers")}?status=1&status_date_open_pending_action=2020-01-01,2021-06-30'

        response = self.api_client.get(url)

        assert response.status_code == status.HTTP_200_OK

        barrier_ids = []
        for result in response.data["results"]:
            barrier_ids.append(result["id"])

        assert barrier_ids == [str(barrier.id)]

    def test_barrier_status_date_filter_open_in_progress(self):
        barrier = BarrierFactory(status=2, estimated_resolution_date="2020-06-06")

        url = f'{reverse("list-barriers")}?status=2&status_date_open_in_progress=2020-01-01,2021-06-30'

        response = self.api_client.get(url)

        assert response.status_code == status.HTTP_200_OK

        barrier_ids = []
        for result in response.data["results"]:
            barrier_ids.append(result["id"])

        assert barrier_ids == [str(barrier.id)]

    def test_barrier_status_date_filter_resolved_in_part(self):
        barrier = BarrierFactory(status=3, status_date="2020-02-02")

        url = f'{reverse("list-barriers")}?status=3&status_date_resolved_in_part=2020-01-01,2021-06-30'

        response = self.api_client.get(url)

        assert response.status_code == status.HTTP_200_OK

        barrier_ids = []
        for result in response.data["results"]:
            barrier_ids.append(result["id"])

        assert barrier_ids == [str(barrier.id)]

    def test_barrier_status_date_filter_resolved_in_full(self):
        barrier = BarrierFactory(status=4, status_date="2020-02-02")

        url = f'{reverse("list-barriers")}?status=4&status_date_resolved_in_full=2020-01-01,2021-06-30'

        response = self.api_client.get(url)

        assert response.status_code == status.HTTP_200_OK

        barrier_ids = []
        for result in response.data["results"]:
            barrier_ids.append(result["id"])

        assert barrier_ids == [str(barrier.id)]

    def test_barrier_status_date_filter_multiple_status(self):
        barrier_open_pending = BarrierFactory(
            status=1, estimated_resolution_date="2020-06-06"
        )
        barrier_open_in_progress = BarrierFactory(
            status=2, estimated_resolution_date="2020-06-06"
        )
        barrier_resolved_in_part = BarrierFactory(status=3, status_date="2020-02-02")
        barrier_resolved_in_full = BarrierFactory(status=4, status_date="2020-02-02")

        saved_barrier_list = [
            str(barrier_resolved_in_full.id),
            str(barrier_resolved_in_part.id),
            str(barrier_open_in_progress.id),
            str(barrier_open_pending.id),
        ]

        url = (
            f'{reverse("list-barriers")}?'
            "status=1,2,3,4&"
            "status_date_open_pending_action=2020-01-01,2021-06-30&"
            "status_date_open_in_progress=2020-01-01,2021-06-30&"
            "status_date_resolved_in_part=2020-01-01,2021-06-30&"
            "status_date_resolved_in_full=2020-01-01,2021-06-30&"
        )

        response = self.api_client.get(url)

        assert response.status_code == status.HTTP_200_OK

        barrier_ids = []
        for result in response.data["results"]:
            barrier_ids.append(result["id"])

        assert barrier_ids == saved_barrier_list

    def test_has_value_for_is_top_priority(self):
        BarrierFactory()
        response = self.api_client.get(self.url)
        assert status.HTTP_200_OK == response.status_code
        serialised_data = response.data
        assert "is_top_priority" in serialised_data["results"][0].keys()

    def test_value_for_is_top_priority_is_bool(self):
        BarrierFactory()
        response = self.api_client.get(self.url)
        assert status.HTTP_200_OK == response.status_code
        serialised_data = response.data
        assert "is_top_priority" in serialised_data["results"][0].keys() and isinstance(
            serialised_data["results"][0]["is_top_priority"], bool
        )

    def test_is_top_priority_barrier(self):

        # Left: top_priority_status - Right: expected is_top_priority value
        top_priority_status_to_is_top_priority_map = {
            TOP_PRIORITY_BARRIER_STATUS.APPROVED: True,
            TOP_PRIORITY_BARRIER_STATUS.REMOVAL_PENDING: True,
            TOP_PRIORITY_BARRIER_STATUS.APPROVAL_PENDING: False,
            TOP_PRIORITY_BARRIER_STATUS.NONE: False,
        }

        barrier = BarrierFactory()
        test_user = create_test_user()
        TeamMemberFactory(barrier=barrier, user=test_user, role="Owner", default=True)

        for (
            top_priority_status,
            is_top_priority,
        ) in top_priority_status_to_is_top_priority_map.items():

            with patch.object(
                NotificationsAPIClient, "send_email_notification", return_value=None
            ) as mock:
                barrier.top_priority_status = top_priority_status
                barrier.save()

            response = self.api_client.get(self.url)
            assert status.HTTP_200_OK == response.status_code
            serialised_data = response.data

            # make sure the same barrier is compared
            assert serialised_data["results"][0]["id"] == str(barrier.id)
            assert "is_top_priority" in serialised_data["results"][0].keys()
            assert serialised_data["results"][0]["is_top_priority"] == is_top_priority
            assert (
                serialised_data["results"][0]["top_priority_status"]
                == top_priority_status
            )

    def test_top_priority_search_returns_removal_pending(self):
        approved_barrier = BarrierFactory()
        approved_barrier.top_priority_status = "APPROVED"
        approved_barrier.save()

        removal_pending_barrier = BarrierFactory()
        removal_pending_barrier.top_priority_status = "REMOVAL_PENDING"
        removal_pending_barrier.save()

        approved_url = f'{reverse("list-barriers")}?top_priority_status=APPROVED'
        approved_response = self.api_client.get(approved_url)
        assert approved_response.status_code == status.HTTP_200_OK
        approved_serialised_data = approved_response.data
        assert len(approved_serialised_data["results"]) == 2

        removal_pending_url = (
            f'{reverse("list-barriers")}?top_priority_status=REMOVAL_PENDING'
        )
        removal_pending_response = self.api_client.get(removal_pending_url)
        assert removal_pending_response.status_code == status.HTTP_200_OK
        removal_pending_serialised_data = removal_pending_response.data
        assert len(removal_pending_serialised_data["results"]) == 1

    def test_export_types_filter(self):
        barrier = BarrierFactory()
        export_type1 = ExportType.objects.first()
        export_type2 = ExportType.objects.last()
        barrier.export_types.add(*(export_type1, export_type2))
        barrier.save()

        url = f'{reverse("list-barriers")}?export_types={export_type1.name},{export_type2.name}'

        response = self.api_client.get(url)
        assert response.status_code == status.HTTP_200_OK
        assert response.data["count"] == 1
        assert response.data["results"][0]["id"] == str(barrier.id)

    def test_start_date_filter(self):
        barrier = BarrierFactory(start_date="2020-01-01")

        url = f'{reverse("list-barriers")}?start_date=2019-01-01,2021-06-30'

        response = self.api_client.get(url)

        assert response.status_code == status.HTTP_200_OK
        assert response.data["count"] == 1
        assert response.data["results"][0]["id"] == str(barrier.id)


class PublicViewFilterTest(APITestMixin, APITestCase):
    def test_changed_filter(self):
        url = f'{reverse("list-barriers")}?public_view=changed'
        barrier1 = BarrierFactory(
            public_barrier___public_view_status=PublicBarrierStatus.PUBLISHED,
            public_barrier__last_published_on="2020-08-01",
            priority="LOW",
            source="COMPANY",
        )
        barrier2 = BarrierFactory(
            public_barrier___public_view_status=PublicBarrierStatus.PUBLISHED,
            public_barrier__last_published_on="2020-08-01",
        )
        barrier3 = BarrierFactory(
            public_barrier___public_view_status=PublicBarrierStatus.PUBLISHED,
            public_barrier__last_published_on="2020-08-01",
        )
        CachedHistoryItem.objects.all().delete()

        # No barriers should have 'changed' since being published
        response = self.api_client.get(url)
        assert status.HTTP_200_OK == response.status_code
        assert 0 == response.data["count"]

        # Change some fields that do not affect the public barrier
        barrier1.source = "TRADE"
        barrier1.priority = BarrierPriority.objects.get(code="MEDIUM")
        barrier1.save()

        # No barriers should have 'changed' since being published
        response = self.api_client.get(url)
        assert status.HTTP_200_OK == response.status_code
        assert 0 == response.data["count"]

        # Change a field that does affect the public barrier
        barrier1.summary = "New summary"
        barrier1.save()

        # barrier1 should now be in the search results for changed barriers
        response = self.api_client.get(url)
        assert status.HTTP_200_OK == response.status_code
        assert 1 == response.data["count"]
        barrier_ids = set([result["id"] for result in response.data["results"]])
        assert set([str(barrier1.id)]) == barrier_ids

        # Change a field that does affect the public barrier
        barrier2.sectors = ["9f38cecc-5f95-e211-a939-e4115bead28a"]
        barrier2.save()

        # barrier2 should now also be in the search results for changed barriers
        response = self.api_client.get(url)
        assert status.HTTP_200_OK == response.status_code
        assert 2 == response.data["count"]
        barrier_ids = set([result["id"] for result in response.data["results"]])
        assert set([str(barrier1.id), str(barrier2.id)]) == barrier_ids

    def test_location_filter(self):
        base_url = reverse("list-barriers")

        # European Union
        barrier1 = BarrierFactory(trading_bloc="TB00016")
        # France
        barrier2 = BarrierFactory(
            country="82756b9a-5d95-e211-a939-e4115bead28a",
            caused_by_trading_bloc=True,
        )
        # France
        barrier3 = BarrierFactory(
            country="82756b9a-5d95-e211-a939-e4115bead28a",
            caused_by_trading_bloc=False,
        )
        # Brazil
        barrier4 = BarrierFactory(
            country="b05f66a0-5d95-e211-a939-e4115bead28a",
        )

        # Search by trading bloc
        response = self.api_client.get(f"{base_url}?location=TB00016")
        assert status.HTTP_200_OK == response.status_code
        assert 1 == response.data["count"]
        barrier_ids = set([result["id"] for result in response.data["results"]])
        assert set([str(barrier1.id)]) == barrier_ids

        # Search by trading_bloc or country
        response = self.api_client.get(
            f"{base_url}?location=82756b9a-5d95-e211-a939-e4115bead28a,TB00016"
        )
        assert status.HTTP_200_OK == response.status_code
        assert 3 == response.data["count"]
        barrier_ids = set([result["id"] for result in response.data["results"]])
        assert (
            set([str(barrier1.id), str(barrier2.id), str(barrier3.id)]) == barrier_ids
        )

        # Search by trading_bloc, including country specific barriers
        response = self.api_client.get(
            f"{base_url}?location=TB00016&country_trading_bloc=TB00016"
        )
        assert status.HTTP_200_OK == response.status_code
        assert 2 == response.data["count"]
        barrier_ids = set([result["id"] for result in response.data["results"]])
        assert set([str(barrier1.id), str(barrier2.id)]) == barrier_ids

    def test_location_filter_overseas_regions(self):
        base_url = reverse("list-barriers")

        # European Union
        barrier1 = BarrierFactory(trading_bloc="TB00016")
        # France
        barrier2 = BarrierFactory(
            country="82756b9a-5d95-e211-a939-e4115bead28a",
            caused_by_trading_bloc=True,
        )
        # Switzerland
        barrier3 = BarrierFactory(
            country="310be5c4-5d95-e211-a939-e4115bead28a",
            caused_by_trading_bloc=False,
        )

        # Search by Europe region
        response = self.api_client.get(
            f"{base_url}?location=3e6809d6-89f6-4590-8458-1d0dab73ad1a"
        )
        assert status.HTTP_200_OK == response.status_code
        assert 3 == response.data["count"]
        barrier_ids = set([result["id"] for result in response.data["results"]])
        assert (
            set([str(barrier1.id), str(barrier2.id), str(barrier3.id)]) == barrier_ids
        )

        # Search by custom Wider Europe region
        response = self.api_client.get(f"{base_url}?location=wider_europe")
        assert status.HTTP_200_OK == response.status_code
        assert 1 == response.data["count"]
        barrier_ids = set([result["id"] for result in response.data["results"]])
        assert set([str(barrier3.id)]) == barrier_ids

    def test_action_plan_filter(self):
        base_url = reverse("list-barriers")
        barriers = BarrierFactory.create_batch(3)

        action_plan = barriers[0].action_plan
        action_plan.current_status = "NOT_STARTED"
        action_plan.save()
        response = self.api_client.get(f"{base_url}?has_action_plan=1")
        assert status.HTTP_200_OK == response.status_code
        assert 1 == response.data["count"]

        milestones = ActionPlanMilestoneFactory.create_batch(3, action_plan=action_plan)

        response = self.api_client.get(f"{base_url}?has_action_plan=1")
        assert status.HTTP_200_OK == response.status_code
        assert 1 == response.data["count"]

        tasks = ActionPlanTaskFactory.create_batch(3, milestone=milestones[0])
        tasks2 = ActionPlanTaskFactory.create_batch(3, milestone=milestones[1])

        response = self.api_client.get(f"{base_url}?has_action_plan=1")
        assert status.HTTP_200_OK == response.status_code
        assert 1 == response.data["count"]

        action_plan2 = barriers[1].action_plan
        milestones2 = ActionPlanMilestoneFactory.create_batch(
            3, action_plan=action_plan2
        )

        response = self.api_client.get(f"{base_url}?has_action_plan=1")
        assert status.HTTP_200_OK == response.status_code
        assert 2 == response.data["count"]

        stakeholders = ActionPlanStakeholderFactory.create_batch(
            3, action_plan=action_plan
        )
        response = self.api_client.get(f"{base_url}?has_action_plan=1")
        assert status.HTTP_200_OK == response.status_code
        assert 2 == response.data["count"]<|MERGE_RESOLUTION|>--- conflicted
+++ resolved
@@ -372,11 +372,7 @@
         response = self.api_client.get(url)
 
         assert status.HTTP_200_OK == response.status_code
-<<<<<<< HEAD
         assert response.data["count"] == 2
-=======
-        assert response.data["count"] == 1
->>>>>>> 3d066de5
         assert str(barrier.title) == response.data["results"][0]["title"]
 
     def test_list_barriers_filter_location_europe(self):
