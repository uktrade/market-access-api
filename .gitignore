--- conflicted
+++ resolved
@@ -107,11 +107,8 @@
 
 # Local DB
 db/
-<<<<<<< HEAD
-=======
 db_old/
 docker/local/postgres/*_local_data_*
->>>>>>> 9bc711c7
 
 .DS_Store
 
