amqp==5.2.0 ; python_version >= "3.9" and python_version < "4.0"
asgiref==3.8.1 ; python_version >= "3.9" and python_version < "4.0"
async-timeout==4.0.3 ; python_version >= "3.9" and python_full_version < "3.11.3"
backoff==2.2.1 ; python_version >= "3.9" and python_version < "4.0"
billiard==4.2.1 ; python_version >= "3.9" and python_version < "4.0"
boto3==1.17.112 ; python_version >= "3.9" and python_version < "4.0"
botocore==1.20.112 ; python_version >= "3.9" and python_version < "4.0"
celery==5.3.6 ; python_version >= "3.9" and python_version < "4.0"
certifi==2024.7.4 ; python_version >= "3.9" and python_version < "4.0"
cffi==1.17.1 ; python_version >= "3.9" and python_version < "4.0" and platform_python_implementation != "PyPy"
cfgv==3.4.0 ; python_version >= "3.9" and python_version < "4"
charset-normalizer==3.4.0 ; python_version >= "3.9" and python_version < "4.0"
click-didyoumean==0.3.1 ; python_version >= "3.9" and python_version < "4.0"
click-plugins==1.1.1 ; python_version >= "3.9" and python_version < "4.0"
click-repl==0.3.0 ; python_version >= "3.9" and python_version < "4.0"
click==8.1.7 ; python_version >= "3.9" and python_version < "4.0"
colorama==0.4.6 ; python_version >= "3.9" and python_version < "4.0" and (sys_platform == "win32" or platform_system == "Windows")
cron-descriptor==1.4.5 ; python_version >= "3.9" and python_version < "4.0"
cryptography==43.0.1 ; python_version >= "3.9" and python_version < "4.0"
dbt-copilot-python==0.2.2 ; python_version >= "3.9" and python_version < "4.0"
deprecated==1.2.14 ; python_version >= "3.9" and python_version < "4.0"
distlib==0.3.9 ; python_version >= "3.9" and python_version < "4"
dj-database-url==0.5.0 ; python_version >= "3.9" and python_version < "4.0"
django-audit-log-middleware==0.0.4 ; python_version >= "3.9" and python_version < "4.0"
django-celery-beat==2.5.0 ; python_version >= "3.9" and python_version < "4.0"
django-environ==0.4.5 ; python_version >= "3.9" and python_version < "4.0"
django-extensions==3.0.9 ; python_version >= "3.9" and python_version < "4.0"
django-filter==2.4.0 ; python_version >= "3.9" and python_version < "4.0"
django-hashid-field==3.4.1 ; python_version >= "3.9" and python_version < "4.0"
django-ipware==3.0.7 ; python_version >= "3.9" and python_version < "4.0"
django-log-formatter-asim==0.0.4 ; python_version >= "3.9" and python_version < "4"
django-log-formatter-ecs==0.0.5 ; python_version >= "3.9" and python_version < "4.0"
django-model-utils==4.0.0 ; python_version >= "3.9" and python_version < "4.0"
django-oauth-toolkit==2.3.0 ; python_version >= "3.9" and python_version < "4.0"
django-ordered-model==3.4.1 ; python_version >= "3.9" and python_version < "4.0"
django-pglocks==1.0.4 ; python_version >= "3.9" and python_version < "4.0"
django-redis==4.12.1 ; python_version >= "3.9" and python_version < "4.0"
django-simple-history==3.4.0 ; python_version >= "3.9" and python_version < "4.0"
django-staff-sso-client==4.2.1 ; python_version >= "3.9" and python_version < "4.0"
django-timezone-field==7.0 ; python_version >= "3.9" and python_version < "4.0"
django==4.2.16 ; python_version >= "3.9" and python_version < "4.0"
djangorestframework==3.15.2 ; python_version >= "3.9" and python_version < "4.0"
docopt==0.6.2 ; python_version >= "3.9" and python_version < "4.0"
elastic-apm==6.3.3 ; python_version >= "3.9" and python_version < "4"
exceptiongroup==1.2.2 ; python_version >= "3.9" and python_version < "3.11"
factory-boy==3.0.1 ; python_version >= "3.9" and python_version < "4.0"
faker==19.3.1 ; python_version >= "3.9" and python_version < "4.0"
filelock==3.16.1 ; python_version >= "3.9" and python_version < "4.0"
fsspec==2024.10.0 ; python_version >= "3.9" and python_version < "4.0"
gevent==24.2.1 ; python_version >= "3.9" and python_version < "4.0"
googleapis-common-protos==1.65.0 ; python_version >= "3.9" and python_version < "4.0"
greenlet==3.0.3 ; platform_python_implementation == "CPython" and python_version < "4.0" and python_version >= "3.9"
<<<<<<< HEAD
grpcio==1.67.1 ; python_version >= "3.9" and python_version < "4.0"
gunicorn==22.0.0 ; python_version >= "3.9" and python_version < "4.0"
hashids==1.3.1 ; python_version >= "3.9" and python_version < "4.0"
hawkrest==1.0.1 ; python_version >= "3.9" and python_version < "4.0"
huggingface-hub==0.26.2 ; python_version >= "3.9" and python_version < "4.0"
=======
grpcio==1.67.0 ; python_version >= "3.9" and python_version < "4.0"
gunicorn==22.0.0 ; python_version >= "3.9" and python_version < "4.0"
hashids==1.3.1 ; python_version >= "3.9" and python_version < "4.0"
hawkrest==1.0.1 ; python_version >= "3.9" and python_version < "4.0"
huggingface-hub==0.26.1 ; python_version >= "3.9" and python_version < "4.0"
>>>>>>> e8148129
identify==2.6.1 ; python_version >= "3.9" and python_version < "4"
idna==3.10 ; python_version >= "3.9" and python_version < "4.0"
importlib-metadata==6.5.1 ; python_version >= "3.9" and python_version < "4.0"
iniconfig==2.0.0 ; python_version >= "3.9" and python_version < "4.0"
jmespath==0.10.0 ; python_version >= "3.9" and python_version < "4.0"
joblib==1.4.2 ; python_version >= "3.9" and python_version < "4.0"
jwcrypto==1.5.6 ; python_version >= "3.9" and python_version < "4.0"
kombu==5.4.2 ; python_version >= "3.9" and python_version < "4.0"
kubi-ecs-logger==0.1.2 ; python_version >= "3.9" and python_version < "4"
marshmallow==3.19.0 ; python_version >= "3.9" and python_version < "4"
mohawk==1.1.0 ; python_version >= "3.9" and python_version < "4.0"
nltk==3.9.1 ; python_version >= "3.9" and python_version < "4.0"
nodeenv==1.9.1 ; python_version >= "3.9" and python_version < "4"
notifications-python-client==6.0.2 ; python_version >= "3.9" and python_version < "4.0"
numpy==1.24.4 ; python_version >= "3.9" and python_version < "4.0"
oauthlib==3.2.2 ; python_version >= "3.9" and python_version < "4.0"
opentelemetry-api==1.22.0 ; python_version >= "3.9" and python_version < "4.0"
opentelemetry-distro==0.43b0 ; python_version >= "3.9" and python_version < "4.0"
opentelemetry-exporter-otlp-proto-common==1.22.0 ; python_version >= "3.9" and python_version < "4.0"
opentelemetry-exporter-otlp-proto-grpc==1.22.0 ; python_version >= "3.9" and python_version < "4.0"
opentelemetry-exporter-otlp-proto-http==1.22.0 ; python_version >= "3.9" and python_version < "4.0"
opentelemetry-exporter-otlp==1.22.0 ; python_version >= "3.9" and python_version < "4.0"
opentelemetry-instrumentation-wsgi==0.43b0 ; python_version >= "3.9" and python_version < "4.0"
opentelemetry-instrumentation==0.43b0 ; python_version >= "3.9" and python_version < "4.0"
opentelemetry-propagator-aws-xray==1.0.2 ; python_version >= "3.9" and python_version < "4.0"
opentelemetry-proto==1.22.0 ; python_version >= "3.9" and python_version < "4.0"
opentelemetry-sdk-extension-aws==2.0.2 ; python_version >= "3.9" and python_version < "4.0"
opentelemetry-sdk==1.22.0 ; python_version >= "3.9" and python_version < "4.0"
opentelemetry-semantic-conventions==0.43b0 ; python_version >= "3.9" and python_version < "4.0"
opentelemetry-util-http==0.43b0 ; python_version >= "3.9" and python_version < "4.0"
packaging==24.1 ; python_version >= "3.9" and python_version < "4.0"
platformdirs==4.3.6 ; python_version >= "3.9" and python_version < "4"
pluggy==1.5.0 ; python_version >= "3.9" and python_version < "4.0"
pre-commit==3.8.0 ; python_version >= "3.9" and python_version < "4"
prompt-toolkit==3.0.48 ; python_version >= "3.9" and python_version < "4.0"
protobuf==4.25.5 ; python_version >= "3.9" and python_version < "4.0"
psycopg2-binary==2.9.5 ; python_version >= "3.9" and python_version < "4.0"
pycparser==2.22 ; python_version >= "3.9" and python_version < "4.0" and platform_python_implementation != "PyPy"
pyjwt==2.9.0 ; python_version >= "3.9" and python_version < "4.0"
pytest==7.4.4 ; python_version >= "3.9" and python_version < "4.0"
python-crontab==3.2.0 ; python_version >= "3.9" and python_version < "4.0"
python-dateutil==2.9.0.post0 ; python_version >= "3.9" and python_version < "4.0"
python-json-logger==2.0.0 ; python_version >= "3.9" and python_version < "4.0"
pyyaml==6.0.2 ; python_version >= "3.9" and python_version < "4.0"
raven==6.9.0 ; python_version >= "3.9" and python_version < "4.0"
redis==5.2.0 ; python_version >= "3.9" and python_version < "4.0"
regex==2024.9.11 ; python_version >= "3.9" and python_version < "4.0"
requests-oauthlib==2.0.0 ; python_version >= "3.9" and python_version < "4.0"
requests-toolbelt==0.9.1 ; python_version >= "3.9" and python_version < "4.0"
requests==2.32.3 ; python_version >= "3.9" and python_version < "4.0"
s3transfer==0.4.2 ; python_version >= "3.9" and python_version < "4.0"
scikit-learn==1.5.2 ; python_version >= "3.9" and python_version < "4.0"
scipy==1.13.1 ; python_version >= "3.9" and python_version < "4.0"
sentencepiece==0.2.0 ; python_version >= "3.9" and python_version < "4.0"
sentry-sdk==2.8.0 ; python_version >= "3.9" and python_version < "4.0"
<<<<<<< HEAD
setuptools==75.3.0 ; python_version >= "3.9" and python_version < "4.0"
=======
setuptools==75.2.0 ; python_version >= "3.9" and python_version < "4.0"
>>>>>>> e8148129
six==1.16.0 ; python_version >= "3.9" and python_version < "4.0"
sqlparse==0.5.0 ; python_version >= "3.9" and python_version < "4.0"
threadpoolctl==3.5.0 ; python_version >= "3.9" and python_version < "4.0"
time-machine==2.16.0 ; python_version >= "3.9" and python_version < "4.0"
tomli==2.0.2 ; python_version >= "3.9" and python_version < "3.11"
<<<<<<< HEAD
tqdm==4.66.6 ; python_version >= "3.9" and python_version < "4.0"
=======
tqdm==4.66.5 ; python_version >= "3.9" and python_version < "4.0"
>>>>>>> e8148129
typing-extensions==4.12.2 ; python_version >= "3.9" and python_version < "4.0"
tzdata==2024.2 ; python_version >= "3.9" and python_version < "4.0"
urllib3==1.26.20 ; python_version >= "3.9" and python_version < "4.0"
urlobject==2.4.3 ; python_version >= "3.9" and python_version < "4.0"
vine==5.1.0 ; python_version >= "3.9" and python_version < "4.0"
<<<<<<< HEAD
virtualenv==20.27.1 ; python_version >= "3.9" and python_version < "4"
=======
virtualenv==20.27.0 ; python_version >= "3.9" and python_version < "4"
>>>>>>> e8148129
wcwidth==0.2.13 ; python_version >= "3.9" and python_version < "4.0"
whitenoise==5.2.0 ; python_version >= "3.9" and python_version < "4"
wrapt==1.16.0 ; python_version >= "3.9" and python_version < "4.0"
zipp==3.20.2 ; python_version >= "3.9" and python_version < "4.0"
zope-event==5.0 ; python_version >= "3.9" and python_version < "4.0"
zope-interface==7.1.1 ; python_version >= "3.9" and python_version < "4.0"<|MERGE_RESOLUTION|>--- conflicted
+++ resolved
@@ -50,19 +50,11 @@
 gevent==24.2.1 ; python_version >= "3.9" and python_version < "4.0"
 googleapis-common-protos==1.65.0 ; python_version >= "3.9" and python_version < "4.0"
 greenlet==3.0.3 ; platform_python_implementation == "CPython" and python_version < "4.0" and python_version >= "3.9"
-<<<<<<< HEAD
-grpcio==1.67.1 ; python_version >= "3.9" and python_version < "4.0"
-gunicorn==22.0.0 ; python_version >= "3.9" and python_version < "4.0"
-hashids==1.3.1 ; python_version >= "3.9" and python_version < "4.0"
-hawkrest==1.0.1 ; python_version >= "3.9" and python_version < "4.0"
-huggingface-hub==0.26.2 ; python_version >= "3.9" and python_version < "4.0"
-=======
 grpcio==1.67.0 ; python_version >= "3.9" and python_version < "4.0"
 gunicorn==22.0.0 ; python_version >= "3.9" and python_version < "4.0"
 hashids==1.3.1 ; python_version >= "3.9" and python_version < "4.0"
 hawkrest==1.0.1 ; python_version >= "3.9" and python_version < "4.0"
 huggingface-hub==0.26.1 ; python_version >= "3.9" and python_version < "4.0"
->>>>>>> e8148129
 identify==2.6.1 ; python_version >= "3.9" and python_version < "4"
 idna==3.10 ; python_version >= "3.9" and python_version < "4.0"
 importlib-metadata==6.5.1 ; python_version >= "3.9" and python_version < "4.0"
@@ -118,31 +110,19 @@
 scipy==1.13.1 ; python_version >= "3.9" and python_version < "4.0"
 sentencepiece==0.2.0 ; python_version >= "3.9" and python_version < "4.0"
 sentry-sdk==2.8.0 ; python_version >= "3.9" and python_version < "4.0"
-<<<<<<< HEAD
-setuptools==75.3.0 ; python_version >= "3.9" and python_version < "4.0"
-=======
 setuptools==75.2.0 ; python_version >= "3.9" and python_version < "4.0"
->>>>>>> e8148129
 six==1.16.0 ; python_version >= "3.9" and python_version < "4.0"
 sqlparse==0.5.0 ; python_version >= "3.9" and python_version < "4.0"
 threadpoolctl==3.5.0 ; python_version >= "3.9" and python_version < "4.0"
 time-machine==2.16.0 ; python_version >= "3.9" and python_version < "4.0"
 tomli==2.0.2 ; python_version >= "3.9" and python_version < "3.11"
-<<<<<<< HEAD
-tqdm==4.66.6 ; python_version >= "3.9" and python_version < "4.0"
-=======
 tqdm==4.66.5 ; python_version >= "3.9" and python_version < "4.0"
->>>>>>> e8148129
 typing-extensions==4.12.2 ; python_version >= "3.9" and python_version < "4.0"
 tzdata==2024.2 ; python_version >= "3.9" and python_version < "4.0"
 urllib3==1.26.20 ; python_version >= "3.9" and python_version < "4.0"
 urlobject==2.4.3 ; python_version >= "3.9" and python_version < "4.0"
 vine==5.1.0 ; python_version >= "3.9" and python_version < "4.0"
-<<<<<<< HEAD
-virtualenv==20.27.1 ; python_version >= "3.9" and python_version < "4"
-=======
 virtualenv==20.27.0 ; python_version >= "3.9" and python_version < "4"
->>>>>>> e8148129
 wcwidth==0.2.13 ; python_version >= "3.9" and python_version < "4.0"
 whitenoise==5.2.0 ; python_version >= "3.9" and python_version < "4"
 wrapt==1.16.0 ; python_version >= "3.9" and python_version < "4.0"
