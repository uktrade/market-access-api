from uuid import uuid4

from django.conf import settings
from django.contrib.postgres.fields import ArrayField
from django.db import models
from simple_history.models import HistoricalRecords

from api.interactions.models import Document
from api.history.utils import get_model_history, FieldMapping

MAX_LENGTH = settings.CHAR_FIELD_MAX_LENGTH


class WTOCommitteeGroup(models.Model):
    id = models.UUIDField(primary_key=True, default=uuid4)
    name = models.CharField(max_length=MAX_LENGTH)

    class Meta:
        ordering = ("name",)


class WTOCommittee(models.Model):
    id = models.UUIDField(primary_key=True, default=uuid4)
    wto_committee_group = models.ForeignKey(
        "WTOCommitteeGroup",
        related_name="committees",
        on_delete=models.PROTECT,
    )
    name = models.CharField(max_length=MAX_LENGTH)

    class Meta:
        ordering = ("name",)


class WTOProfileHistoricalModel(models.Model):
    def get_changed_fields(self, old_history):
        changed_fields = set(self.diff_against(old_history).changed_fields)

        if changed_fields.intersection(
            ("wto_has_been_notified", "wto_should_be_notified")
        ):
            changed_fields.discard("wto_has_been_notified")
            changed_fields.discard("wto_should_be_notified")
            changed_fields.add("wto_notified_status")

        return list(changed_fields)

    class Meta:
        abstract = True


class WTOProfile(models.Model):
    id = models.UUIDField(primary_key=True, default=uuid4)
    barrier = models.OneToOneField(
        "barriers.Barrier",
        on_delete=models.CASCADE,
        related_name="wto_profile",
    )
    wto_has_been_notified = models.BooleanField()
    wto_should_be_notified = models.BooleanField(null=True)
    committee_notified = models.ForeignKey(
        "WTOCommittee",
        related_name="committee_notified_wto_profiles",
        null=True,
        on_delete=models.SET_NULL,
    )
    committee_notification_link = models.CharField(
        max_length=2048,
        blank=True,
    )
    committee_notification_document = models.ForeignKey(
        Document,
        related_name="committee_notification_wto_profiles",
        null=True,
        on_delete=models.SET_NULL,
    )
    member_states = ArrayField(
        models.UUIDField(),
        blank=True,
        default=list,
    )
    committee_raised_in = models.ForeignKey(
        "WTOCommittee",
        related_name="committee_raised_in_wto_profiles",
        null=True,
        on_delete=models.SET_NULL,
    )
    meeting_minutes = models.ForeignKey(
        Document,
        related_name="meeting_minutes_wto_profiles",
        null=True,
        on_delete=models.SET_NULL,
    )
    raised_date = models.DateField(null=True)
    case_number = models.CharField(max_length=MAX_LENGTH, blank=True)

    history = HistoricalRecords(bases=[WTOProfileHistoricalModel])

    @classmethod
    def get_history(cls, barrier_id, status_date=None):
<<<<<<< HEAD

        from api.history.v2.service import get_model_history

=======
>>>>>>> a8365ac5
        if not status_date:
            qs = cls.history.filter(barrier__id=barrier_id)
        else:
            qs = cls.history.filter(barrier__id=barrier_id, start_date=status_date)

        fields = (
            "case_number",
            "committee_notified",
            "committee_notification_link",
            "committee_notification_document",
            "meeting_minutes",
            "member_states",
            "committee_raised_in",
            "raised_date",
            "wto_notified_status",
        )
        return get_model_history(
            qs,
            model="wto_profile",
            fields=fields,
            track_first_item=True,
        )<|MERGE_RESOLUTION|>--- conflicted
+++ resolved
@@ -98,12 +98,9 @@
 
     @classmethod
     def get_history(cls, barrier_id, status_date=None):
-<<<<<<< HEAD
 
         from api.history.v2.service import get_model_history
 
-=======
->>>>>>> a8365ac5
         if not status_date:
             qs = cls.history.filter(barrier__id=barrier_id)
         else:
