--- conflicted
+++ resolved
@@ -71,11 +71,8 @@
 
 from .models import BarrierFilterSet, BarrierProgressUpdate, PublicBarrierFilterSet
 from .public_data import public_release_to_s3
-<<<<<<< HEAD
 from .related_barrier import SimilarityScoreMatrix
-=======
 from .related_barrier import get_similar_barriers
->>>>>>> ac4cf286
 from .tasks import generate_s3_and_send_email
 
 logger = logging.getLogger(__name__)
@@ -1216,23 +1213,8 @@
     """
     Return a list of related barriers
     """
-<<<<<<< HEAD
     barrier_object = get_object_or_404(Barrier, pk=pk)
     similarity_score_matrix = SimilarityScoreMatrix.retrieve_matrix()
     barriers = similarity_score_matrix.retrieve_similar_barriers(barrier_object)
     serializer = BarrierRelatedListSerializer(barriers, many=True)
-=======
-    values_query_set = (
-        Barrier.objects.exclude(draft=True)
-        .annotate(
-            barrier_corpus=Concat("title", V(". "), "summary", output_field=CharField())
-        )
-        .values("id", "barrier_corpus")
-    )
-
-    related_barriers_df = get_similar_barriers(values_query_set, pk, limit=20)
-    serializer = BarrierRelatedListSerializer(
-        related_barriers_df.to_dict("records"), many=True
-    )
->>>>>>> ac4cf286
     return Response(serializer.data)