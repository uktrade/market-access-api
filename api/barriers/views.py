--- conflicted
+++ resolved
@@ -126,10 +126,6 @@
                 BarrierReportStage(
                     barrier=report, stage=new_stage, status=new_status
                 ).save()
-<<<<<<< HEAD
-=======
-
->>>>>>> bfaebe20
             report_stage = BarrierReportStage.objects.get(
                 barrier=report, stage=new_stage
             )
@@ -234,21 +230,13 @@
 
     @transaction.atomic()
     def perform_update(self, serializer):
-<<<<<<< HEAD
-        barrier_type = None
-=======
         barrier = self.get_object()
         barrier_type = barrier.barrier_type
->>>>>>> bfaebe20
         if self.request.data.get("barrier_type", None) is not None:
             barrier_type = get_object_or_404(
                 BarrierType, pk=self.request.data.get("barrier_type")
             )
-<<<<<<< HEAD
-        barrier_priority = None
-=======
         barrier_priority = barrier.priority
->>>>>>> bfaebe20
         if self.request.data.get("priority", None) is not None:
             barrier_priority = get_object_or_404(
                 BarrierPriority, code=self.request.data.get("priority")
@@ -353,48 +341,12 @@
         old_record = None
         TIMELINE_REVERTED = {v: k for k, v in TIMELINE_EVENTS}
         for new_record in history:
-<<<<<<< HEAD
             if new_record.history_type != "+":
                 if old_record is not None:
-=======
-            if new_record.history_type == "+":
-                results.append(
-                    {
-                        "date": new_record.history_date,
-                        "field": status_field,
-                        "old_value": None,
-                        "new_value": str(new_record.status),
-                        "field_info": {
-                            "status_date": new_record.status_date,
-                            "status_summary": None,
-                            "event": TIMELINE_REVERTED["Report Created"],
-                        },
-                        "user": self._username_from_user(new_record.history_user),
-                    }
-                )
-            else:
-                if old_record is None:
-                    results.append(
-                        {
-                            "date": new_record.history_date,
-                            "field": status_field,
-                            "old_value": None,
-                            "new_value": str(new_record.status),
-                            "field_info": {
-                                "status_date": new_record.status_date,
-                                "status_summary": new_record.status_summary,
-                                "event": TIMELINE_REVERTED["Barrier Status Change"],
-                            },
-                            "user": self._username_from_user(new_record.history_user),
-                        }
-                    )
-                else:
->>>>>>> bfaebe20
                     status_change = None
                     delta = new_record.diff_against(old_record)
                     for change in delta.changes:
                         if change.field in timeline_fields:
-<<<<<<< HEAD
                             if change.field == "status":
                                 if not (change.old == 0 and (change.new == 2 or change.new == 4)):
                                     event = TIMELINE_REVERTED["Barrier Status Change"]
@@ -426,33 +378,6 @@
                                         "priority_summary": new_record.priority_summary,
                                     }
                                 }
-=======
-                            status_change = {
-                                "date": new_record.history_date,
-                                "field": change.field,
-                                "old_value": str(change.old),
-                                "new_value": str(change.new),
-                                "user": self._username_from_user(
-                                    new_record.history_user
-                                ),
-                            }
-                            if change.field == "status":
-                                if change.old == 0 and (change.new == 2 or change.new == 4):
-                                    event = TIMELINE_REVERTED["Barrier Created"]
-                                else:
-                                    event = TIMELINE_REVERTED["Barrier Status Change"]
-                                status_change["field_info"] = {
-                                    "status_date": new_record.status_date,
-                                    "status_summary": new_record.status_summary,
-                                    "event": event,
-                                }
-                            elif change.field == "priority":
-                                status_change["field_info"] = {
-                                    "priority_date": new_record.priority_date,
-                                    "priority_summary": new_record.priority_summary,
-                                }
-
->>>>>>> bfaebe20
                     if status_change:
                         results.append(status_change)
             old_record = new_record
