--- conflicted
+++ resolved
@@ -565,14 +565,7 @@
                         if change.field in timeline_fields:
                             if change.field == "status":
                                 # ignore default status setup, during report submission
-<<<<<<< HEAD
-                                if not (
-                                    (change.old == 0 or change.old is None)
-                                    and (change.new == 7 or change.new == 3 or change.new == 4)
-                                ):
-=======
                                 if not (change.old == 0 or change.old is None):
->>>>>>> 2ec23131
                                     event = TIMELINE_REVERTED["Barrier Status Change"]
                                     status_change = {
                                         "date": new_record.history_date,
