--- conflicted
+++ resolved
@@ -20,12 +20,9 @@
     PublicBarrier,
     PublicBarrierLightTouchReviews,
 )
-<<<<<<< HEAD
-=======
 from api.barriers.related_barrier import RELEVANT_BARRIER_FIELDS, SimilarityScoreMatrix
 from api.history.factories import HistoryItemFactory
 from api.history.models import CachedHistoryItem
->>>>>>> e19e0b17
 from api.metadata.constants import TOP_PRIORITY_BARRIER_STATUS
 
 logger = logging.getLogger(__name__)
@@ -356,7 +353,6 @@
         )
 
 
-<<<<<<< HEAD
 def barrier_changed_after_published(sender, instance, **kwargs):
     try:
         obj = sender.objects.get(pk=instance.pk)
@@ -381,7 +377,8 @@
             ):
                 public_barrier.changed_since_published = True
                 public_barrier.save()
-=======
+
+
 @receiver(pre_save, sender=Barrier)
 def barrier_update_similarity_scores(sender, instance, *args, **kwargs):
     try:
@@ -395,5 +392,4 @@
         )
         if changed and not current_barrier_object.draft:
             similarity_score_matrix = SimilarityScoreMatrix.retrieve_matrix()
-            similarity_score_matrix.update_matrix(instance)
->>>>>>> e19e0b17
+            similarity_score_matrix.update_matrix(instance)