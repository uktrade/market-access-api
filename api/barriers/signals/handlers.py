import logging

from django.db import transaction
from django.db.models.signals import post_save
from django.dispatch import receiver

from api.assessment.models import (
    EconomicAssessment,
    EconomicImpactAssessment,
    ResolvabilityAssessment,
    StrategicAssessment,
)
<<<<<<< HEAD
from api.barriers.models import (
    Barrier,
    BarrierRequestDownloadApproval,
    HistoricalBarrier,
)
=======
from api.barriers.models import Barrier, HistoricalBarrier, HistoricalPublicBarrier
>>>>>>> d162c3be
from api.barriers.tasks import (
    send_new_valuation_notification,
    send_top_priority_notification,
)
from api.metadata.constants import TOP_PRIORITY_BARRIER_STATUS
from api.related_barriers.manager import BARRIER_UPDATE_FIELDS
from api.related_barriers.tasks import update_related_barrier

logger = logging.getLogger(__name__)


def barrier_tags_changed(sender, instance, action, **kwargs):
    """
    Triggered when barriers.tags (m2m field) is changed
    """

    if action in ("post_add", "post_remove"):
        if hasattr(instance, "tags_history_saved"):
            historical_instance = HistoricalBarrier.objects.filter(
                id=instance.pk
            ).latest()
            historical_instance.update_tags()
            historical_instance.save()
        else:
            instance.tags_history_saved = True
            instance.save()


def barrier_policy_teams_changed(sender, instance, action, **kwargs):
    """
    Triggered when barriers.policy_teams (m2m field) is changed
    """

    if action in ("post_add", "post_remove"):
        if hasattr(instance, "policy_teams_history_saved"):
            historical_instance = HistoricalBarrier.objects.filter(
                id=instance.pk
            ).latest()
            historical_instance.update_policy_teams()
            historical_instance.save()
        else:
            instance.policy_teams_history_saved = True
            instance.save()


@receiver(post_save, sender=Barrier)
@receiver(post_save, sender=EconomicAssessment)
@receiver(post_save, sender=EconomicImpactAssessment)
@receiver(post_save, sender=ResolvabilityAssessment)
@receiver(post_save, sender=StrategicAssessment)
def barrier_new_valuation_email_notification(sender, instance, created, **kwargs):
    """
    When a new assessment has been added, send an email notification to owner & contributors
    Assessments are their own objects, so can listen for new ones created except Commercial
    Value Assessment, which is recorded on the barrier iteslf.
    """
    if isinstance(instance, Barrier):
        # Check if Commercial Value columns have changed value
        previous_instances = HistoricalBarrier.objects.filter(id=instance.pk)
        if previous_instances.count() > 1:
            last_instance = previous_instances[1]
            old_commercial_value = last_instance.commercial_value
            new_commercial_value = instance.commercial_value
            old_commercial_value_explanation = (
                last_instance.commercial_value_explanation
            )
            new_commercial_value_explanation = instance.commercial_value_explanation
            if (old_commercial_value != new_commercial_value) | (
                old_commercial_value_explanation != new_commercial_value_explanation
            ):
                send_new_valuation_notification.delay(instance.id)
    else:
        if created:
            # Get the barrier and pass to the notification function
            send_new_valuation_notification.delay(instance.barrier_id)


def barrier_priority_approval_email_notification(sender, instance: Barrier, **kwargs):
    """
    If a barrier's top_priority_status has changed, check if a
    notification email needs to be sent, then call the function to send it.
    """

    # The operation is post-save to ensure operation completed successfully before
    # notification so we need the second latest historical barrier object,
    # or we would be comparing the new instance to itself.
    previous_instances = HistoricalBarrier.objects.filter(id=instance.pk)

    if previous_instances.count() > 1:
        last_instance = previous_instances[1]

        old_top_priority_status = last_instance.top_priority_status
        new_top_priority_status = instance.top_priority_status

        if new_top_priority_status != old_top_priority_status:
            if new_top_priority_status == "APPROVED":
                # If status has changed to APPROVED, no matter what it was, it has now been approved
                send_top_priority_notification.delay("APPROVAL", instance.id)
            elif (
                new_top_priority_status == "NONE"
                and old_top_priority_status == "APPROVAL_PENDING"
            ):
                # Removal of APPROVAL_PENDING status can be in 2 situations;
                # - Admin has rejected, so send email
                # - Barrier has moved to WATCHLIST priority, automatically removing the request, so don't send email

                # If the barrier's priority is WATCHLIST now, we know this shouldn't trigger an email
                if instance.priority_level == "WATCHLIST":
                    return
                else:
                    send_top_priority_notification.delay("REJECTION", instance.id)
            else:
                # Status change indicates barrier has neither been rejected or accepted in this save operation
                return
        else:
            # Return if there has been no change in top_priority_status
            return


@transaction.atomic
def barrier_completion_top_priority_barrier_resolved(
    sender, instance: Barrier, **kwargs
):
    """
    After a barrier is updated, check if it has a status of 'Resolved: In Full' and has an
    APPROVED top_pritority status. If it does, change top_priority_status to RESOLVED.
    """
    edited_barrier = Barrier.objects.get(id=instance.id)

    if (
        edited_barrier.status == 4
        and edited_barrier.top_priority_status == TOP_PRIORITY_BARRIER_STATUS.APPROVED
    ):
        # IMPORTANT - Use Update here instead of save or we'll get stuck in
        # an endless loop where post_save keeps getting called!!!
        Barrier.objects.filter(id=instance.id).update(
            top_priority_status=TOP_PRIORITY_BARRIER_STATUS.RESOLVED
        )


@transaction.atomic
def related_barrier_update_embeddings(sender, instance, *args, **kwargs):
    logger.info(
        f"(Handler) Running related_barrier_update_embeddings() handler for {instance.pk}"
    )
    try:
        current_barrier_object = sender.objects.get(pk=instance.pk)
    except sender.DoesNotExist:
        logger.info(f"No Barrier found: {instance.pk}")
        return

    changed = any(
        getattr(current_barrier_object, field) != getattr(instance, field)
        for field in BARRIER_UPDATE_FIELDS
    )
    logger.info(
        f"(Handler) Updating related barrier embeddings for {instance.pk}: {changed}"
    )

    if changed and not current_barrier_object.draft:
        update_related_barrier(barrier_id=str(instance.pk))<|MERGE_RESOLUTION|>--- conflicted
+++ resolved
@@ -10,15 +10,7 @@
     ResolvabilityAssessment,
     StrategicAssessment,
 )
-<<<<<<< HEAD
-from api.barriers.models import (
-    Barrier,
-    BarrierRequestDownloadApproval,
-    HistoricalBarrier,
-)
-=======
 from api.barriers.models import Barrier, HistoricalBarrier, HistoricalPublicBarrier
->>>>>>> d162c3be
 from api.barriers.tasks import (
     send_new_valuation_notification,
     send_top_priority_notification,
