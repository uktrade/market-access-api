import datetime
import logging
import operator
import urllib.parse
from functools import reduce
from typing import List
from uuid import uuid4

import django_filters
from django.conf import settings
from django.contrib.auth import get_user_model
from django.contrib.auth.models import Group
from django.contrib.postgres.fields import ArrayField
from django.contrib.postgres.search import SearchVector
from django.core.cache import cache
from django.core.validators import int_list_validator
from django.db import models
from django.db.models import CASCADE, CharField, F, Q, QuerySet
from django.db.models import Value as V
from django.db.models.functions import Concat
from django.shortcuts import get_object_or_404
from django.utils import timezone
from django_filters.widgets import BooleanWidget
from hashid_field import HashidAutoField
from notifications_python_client.notifications import NotificationsAPIClient
from simple_history.models import HistoricalRecords

from api.collaboration import models as collaboration_models
from api.commodities.models import Commodity
from api.commodities.utils import format_commodity_code
from api.core.exceptions import ArchivingException
from api.core.models import BaseModel, FullyArchivableMixin
from api.metadata import models as metadata_models
from api.metadata import utils as metadata_utils
from api.metadata.constants import (
    AWAITING_REVIEW_FROM,
    BARRIER_ARCHIVED_REASON,
    BARRIER_PENDING,
    BARRIER_SOURCE,
    BARRIER_TERMS,
    GOVERNMENT_ORGANISATION_TYPES,
    NEXT_STEPS_ITEMS_STATUS_CHOICES,
    PRIORITY_LEVELS,
    PROGRESS_UPDATE_CHOICES,
    STAGE_STATUS,
    TOP_PRIORITY_BARRIER_STATUS,
    TRADE_CATEGORIES,
    TRADE_DIRECTION_CHOICES,
    TRADING_BLOC_CHOICES,
    TRADING_BLOCS,
    BarrierStatus,
    PublicBarrierStatus,
)

from . import validators
from .report_stages import REPORT_CONDITIONS, report_stage_status
from .utils import random_barrier_reference

logger = logging.getLogger(__name__)

MAX_LENGTH = settings.CHAR_FIELD_MAX_LENGTH

User = get_user_model()


class Stage(models.Model):
    """Reporting workflow stages"""

    code = models.CharField(max_length=4)
    description = models.CharField(max_length=MAX_LENGTH)
    parent = models.ForeignKey("self", blank=True, null=True, on_delete=models.SET_NULL)

    def __str__(self):
        return self.code


class ReportManager(models.Manager):
    """Manage reports within the model, with draft=True"""

    def get_queryset(self):
        return super().get_queryset().filter(Q(draft=True) & Q(archived=False))


class BarrierManager(models.Manager):
    """
    Manage barriers within the model, with draft=False
    Keep archived filter off from here to allow to filter for archived barriers only.
    """

    def get_queryset(self):
        return super().get_queryset().filter(draft=False)


class PublicBarrierManager(models.Manager):
    def get_queryset(self):
        return super().get_queryset().filter(barrier__draft=False)

    @staticmethod
    def get_or_create_for_barrier(barrier):
        public_barrier, created = PublicBarrier.objects.get_or_create(
            barrier=barrier,
            defaults={
                "status": barrier.status,
                "status_date": barrier.status_date,
                "country": barrier.country,
                "trading_bloc": barrier.trading_bloc,
                "caused_by_trading_bloc": barrier.caused_by_trading_bloc,
                "sectors": barrier.sectors,
                "all_sectors": barrier.all_sectors,
            },
        )
        if created:
            public_barrier.categories.set(barrier.categories.all())

        return public_barrier, created


class BarrierHistoricalModel(models.Model):
    """
    Abstract model for history models tracking category changes.
    """

    categories_cache = ArrayField(
        models.PositiveIntegerField(),
        blank=True,
        default=list,
    )
    commodities_cache = ArrayField(
        models.JSONField(),
        blank=True,
        default=list,
    )
    tags_cache = ArrayField(
        models.IntegerField(),
        blank=True,
        default=list,
    )
    organisations_cache = ArrayField(
        models.IntegerField(),
        blank=True,
        default=list,
    )

    def get_changed_fields(self, old_history):
        changed_fields = set(self.diff_against(old_history).changed_fields)

        if set(self.categories_cache or []) != set(old_history.categories_cache or []):
            changed_fields.add("categories")

        commodity_codes = [c.get("code") for c in self.commodities_cache]
        old_commodity_codes = [c.get("code") for c in old_history.commodities_cache]
        if set(commodity_codes) != set(old_commodity_codes):
            changed_fields.add("commodities")

        if set(self.tags_cache or []) != set(old_history.tags_cache or []):
            changed_fields.add("tags")

        if set(self.organisations_cache or []) != set(
            old_history.organisations_cache or []
        ):
            changed_fields.add("organisations")

        if changed_fields.intersection(("country", "admin_areas")):
            changed_fields.discard("country")
            changed_fields.discard("admin_areas")
            changed_fields.add("location")

        if "caused_by_trading_bloc" in changed_fields:
            if self.caused_by_trading_bloc or old_history.caused_by_trading_bloc:
                changed_fields.add("location")

        if "trading_bloc" in changed_fields:
            changed_fields.discard("trading_bloc")
            changed_fields.add("location")

        if "all_sectors" in changed_fields:
            changed_fields.discard("all_sectors")
            changed_fields.add("sectors")

        return list(changed_fields)

    def update_categories(self):
        self.categories_cache = list(
            self.instance.categories.values_list("id", flat=True)
        )

    def update_commodities(self):
        self.commodities_cache = []
        for barrier_commodity in self.instance.barrier_commodities.all():
            item = {
                "code": barrier_commodity.code,
                "country": None,
                "trading_bloc": None,
                "commodity": {
                    "code": barrier_commodity.commodity.code,
                    "description": barrier_commodity.commodity.description,
                    "full_description": barrier_commodity.commodity.full_description,
                    "version": barrier_commodity.commodity.version,
                },
            }
            if barrier_commodity.country:
                item["country"] = {"id": str(barrier_commodity.country)}
            elif barrier_commodity.trading_bloc:
                item["trading_bloc"] = {"code": barrier_commodity.trading_bloc}
            self.commodities_cache.append(item)

    def update_tags(self):
        self.tags_cache = list(self.instance.tags.values_list("id", flat=True))

    def update_organisations(self):
        self.organisations_cache = list(
            self.instance.organisations.values_list("id", flat=True)
        )

    def save(self, *args, **kwargs):
        self.update_categories()
        self.update_commodities()
        self.update_tags()
        self.update_organisations()
        super().save(*args, **kwargs)

    class Meta:
        abstract = True


class BarrierProgressUpdate(FullyArchivableMixin, BaseModel):
    """
    This is now specifically an update relating to a PB100 barrier.
    """

    id = models.UUIDField(primary_key=True, default=uuid4)
    created_on = models.DateTimeField(
        db_index=True, null=True, blank=True, auto_now_add=False
    )
    modified_on = models.DateTimeField(null=True, blank=True, auto_now=False)
    barrier = models.ForeignKey(
        "Barrier", on_delete=models.CASCADE, related_name="progress_updates"
    )
    status = models.CharField(
        choices=PROGRESS_UPDATE_CHOICES, max_length=100, null=True
    )
    update = models.TextField(
        help_text="What has been done to address the barrier?", blank=True, null=True
    )
    next_steps = models.TextField(
        help_text="What next steps are required to address the barrier?",
        blank=True,
        null=True,
    )

    history = HistoricalRecords()

    class Meta:
        # order by date descending
        ordering = ("-created_on",)
        verbose_name = "Top 100 Barrier Progress Update"
        verbose_name_plural = "Top 100 Barrier Progress Updates"


class ProgrammeFundProgressUpdate(FullyArchivableMixin, BaseModel):
    id = models.UUIDField(primary_key=True, default=uuid4)
    created_on = models.DateTimeField(
        db_index=True, null=True, blank=True, auto_now_add=False
    )
    modified_on = models.DateTimeField(null=True, blank=True, auto_now=False)
    barrier = models.ForeignKey(
        "Barrier",
        on_delete=models.CASCADE,
        related_name="programme_fund_progress_updates",
    )
    milestones_and_deliverables = models.TextField(
        help_text="What has been done to address the barrier?", blank=True, null=True
    )
    expenditure = models.TextField(
        help_text="What next steps are required to address the barrier?",
        blank=True,
        null=True,
    )

    history = HistoricalRecords()

    class Meta:
        # order by date descending
        ordering = ("-created_on",)
        verbose_name = "Programme Fund Barrier Progress Update"
        verbose_name_plural = "Programme Fund Barrier Progress Updates"


class Barrier(FullyArchivableMixin, BaseModel):
    """Barrier Instance, converted from a completed and accepted Report"""

    id = models.UUIDField(primary_key=True, default=uuid4)
    code = models.CharField(
        max_length=MAX_LENGTH,
        blank=True,
        null=True,
        unique=True,
        help_text="Readable reference code e.g. B-20-NTZ",
        db_index=True,
    )
    activity_reminder_sent = models.DateTimeField(null=True, blank=True)
    term = models.PositiveIntegerField(
        choices=BARRIER_TERMS,
        blank=True,
        null=True,
        help_text="Is this a short-term procedural or long-term strategic barrier?",
    )
    estimated_resolution_date = models.DateField(
        blank=True, null=True, help_text="Date the barrier ends"
    )
    proposed_estimated_resolution_date = models.DateField(
        blank=True, null=True, help_text="Proposed date the barrier ends"
    )
    proposed_estimated_resolution_date_created = models.DateTimeField(
        blank=True, null=True, help_text="Date in which the proposed date was created"
    )
    proposed_estimated_resolution_date_user = models.ForeignKey(
        User,
        on_delete=models.SET_NULL,
        related_name="proposed_estimated_resolution_date_user",
        blank=True,
        null=True,
        help_text="User who created the proposed date",
    )
    estimated_resolution_date_change_reason = models.TextField(
        blank=True, null=True, help_text="Reason for proposed date"
    )
    country = models.UUIDField(blank=True, null=True)
    caused_by_admin_areas = models.BooleanField(null=True, blank=True)
    admin_areas = ArrayField(
        models.UUIDField(),
        blank=True,
        default=list,
        help_text="list of states, provinces, regions etc within a country",
    )
    trading_bloc = models.CharField(
        choices=TRADING_BLOC_CHOICES,
        max_length=7,
        blank=True,
    )
    caused_by_trading_bloc = models.BooleanField(null=True)
    trade_direction = models.SmallIntegerField(
        choices=TRADE_DIRECTION_CHOICES,
        blank=True,
        null=True,
    )
    sectors_affected = models.BooleanField(
        help_text="Does the barrier affect any sectors?",
        null=True,
        blank=True,
    )
    all_sectors = models.BooleanField(
        help_text="Does the barrier affect all sectors?",
        null=True,
        blank=True,
    )
    sectors = ArrayField(
        models.UUIDField(),
        blank=True,
        default=list,
    )
    main_sector = models.UUIDField(blank=True, null=True)
    companies = models.JSONField(blank=True, null=True)
    related_organisations = models.JSONField(blank=True, null=True)
    product = models.CharField(max_length=MAX_LENGTH, blank=True)
    source = models.CharField(choices=BARRIER_SOURCE, max_length=25, blank=True)
    other_source = models.CharField(max_length=MAX_LENGTH, blank=True)
    title = models.CharField(max_length=MAX_LENGTH, blank=True)
    summary = models.TextField(blank=True)
    is_summary_sensitive = models.BooleanField(
        help_text="Does the summary contain sensitive information?",
        blank=True,
        null=True,
    )

    # next steps will be saved here momentarily during reporting.
    # once the report is ready for submission, this will be added as a new note
    next_steps_summary = models.TextField(blank=True)
    categories = models.ManyToManyField(
        metadata_models.Category, related_name="barriers"
    )
    reported_on = models.DateTimeField(db_index=True, auto_now_add=True)

    # Barrier status
    status = models.PositiveIntegerField(choices=BarrierStatus.choices, default=0)
    sub_status = models.CharField(
        choices=BARRIER_PENDING,
        max_length=25,
        blank=True,
    )
    sub_status_other = models.CharField(
        max_length=MAX_LENGTH,
        blank=True,
        help_text="Text if sub status is 'OTHER'",
    )
    status_summary = models.TextField(blank=True)
    status_date = models.DateField(
        blank=True,
        null=True,
        help_text=(
            "If resolved or part-resolved, the month and year supplied by the user, "
            "otherwise the current time when the status was set."
        ),
    )
    commercial_value = models.BigIntegerField(blank=True, null=True)
    commercial_value_explanation = models.TextField(blank=True)
    economic_assessment_eligibility = models.BooleanField(
        blank=True,
        null=True,
        help_text="Is the barrier eligible for an economic assessment?",
    )
    economic_assessment_eligibility_summary = models.TextField(
        blank=True,
        help_text="Why is the barrier eligible/ineligible for an economic assessment?",
    )
    public_eligibility = models.BooleanField(
        blank=True,
        null=True,
        help_text="Mark the barrier as either publishable or unpublishable to the public.",
    )
    public_eligibility_postponed = models.BooleanField(
        blank=True,
        default=False,
        help_text="If public eligibility has been marked to be reviewed later.",
    )
    public_eligibility_summary = models.TextField(
        blank=True,
        help_text="Public eligibility summary if provided by user.",
    )
    top_priority_status = models.CharField(
        blank=True,
        default=TOP_PRIORITY_BARRIER_STATUS.NONE,
        max_length=50,
        choices=TOP_PRIORITY_BARRIER_STATUS,
    )
    top_priority_rejection_summary = models.TextField(
        blank=True,
        null=True,
        help_text=(
            "If an admin rejects a request for top priority,"
            " this is the message that will be displayed to the user."
        ),
    )

    # Legacy priority summary - can be deleted after TSS-515 goes live
    priority_summary = models.TextField(blank=True)

    # Old Barrier priority - keep for legacy use
    priority = models.ForeignKey(
        metadata_models.BarrierPriority,
        default=1,
        related_name="barrier",
        on_delete=models.PROTECT,
    )
    # New barrier priority
    priority_level = models.CharField(
        max_length=20,
        blank=True,
        choices=PRIORITY_LEVELS,
        default=PRIORITY_LEVELS.NONE,
    )
    priority_date = models.DateTimeField(auto_now=True, blank=True, null=True)
    # Todo : this field may become redundant post migration to django-formtools for report workflow
    stages = models.ManyToManyField(
        Stage,
        related_name="report_stages",
        through="BarrierReportStage",
        help_text="Store reporting stages before submitting",
    )
    # Temporary store for session data during barrier creation
    new_report_session_data = models.TextField(blank=True)
    archived_reason = models.CharField(
        choices=BARRIER_ARCHIVED_REASON,
        max_length=25,
        blank=True,
    )
    archived_explanation = models.TextField(blank=True)
    commodities = models.ManyToManyField(Commodity, through="BarrierCommodity")
    trade_category = models.CharField(
        choices=TRADE_CATEGORIES, max_length=32, blank=True
    )
    draft = models.BooleanField(default=True)
    organisations = models.ManyToManyField(
        metadata_models.Organisation,
        help_text="Organisations that are related to the barrier",
    )

    history = HistoricalRecords(bases=[BarrierHistoricalModel])

    tags = models.ManyToManyField(metadata_models.BarrierTag, blank=True)

    completion_percent = models.PositiveIntegerField(
        max_length=3,
        blank=True,
        null=True,
        help_text="Percentage value representing how much information regarding a barrier has been provided",
    )

    start_date = models.DateField(blank=True, null=True)
    is_start_date_known = models.BooleanField(default=False)

    export_types = models.ManyToManyField(
        metadata_models.ExportType,
        blank=True,
    )
    export_description = models.TextField(
        blank=True,
        null=True,
    )

    is_currently_active = models.BooleanField(
        null=True,
        help_text="Is the barrier currently active",
    )

    def __str__(self):
        if self.title is None:
            return self.code
        return self.title

    objects = models.Manager()
    reports = ReportManager()
    barriers = BarrierManager()

    class Meta:
        ordering = ["-reported_on"]
        permissions = [
            (
                "change_barrier_public_eligibility",
                "Can change barrier public eligibility",
            ),
            ("download_barriers", "Can download barriers"),
        ]

    @property
    def latest_progress_update(self):
        if self.progress_updates.all().exists():
            return self.progress_updates.all().latest("created_on")
        return None

    @property
    def latest_programme_fund_progress_update(self):
        if self.programme_fund_progress_updates.exists():
            return self.programme_fund_progress_updates.latest("created_on")
        return None

    @property
    def country_name(self):
        if self.country:
            country = metadata_utils.get_country(str(self.country))
            return country.get("name")

    @property
    def country_trading_bloc(self):
        if self.country:
            return metadata_utils.get_trading_bloc_by_country_id(str(self.country))

    @property
    def location(self):
        return metadata_utils.get_location_text(
            country_id=self.country,
            trading_bloc=self.trading_bloc,
            caused_by_trading_bloc=self.caused_by_trading_bloc,
            admin_area_ids=self.admin_areas,
        )

    def current_progress(self):
        """checks current dataset to see how far reporting workflow is done"""
        progress_list = []
        for stage in REPORT_CONDITIONS:
            stage_code, status = report_stage_status(self, stage)
            progress_list.append((Stage.objects.get(code=stage_code), status))

        return progress_list

    @property
    def current_economic_assessment(self):
        """
        Get the current economic assessment

        Filter in python to avoid another db call if prefetch_related has been used.
        """
        for assessment in self.economic_assessments.all():
            if assessment.approved and not assessment.archived:
                return assessment

    @property
    def current_valuation_assessment(self):
        """
        Get the current valuration assessment

        Filter in python to avoid another db call if prefetch_related has been used.
        """
        for assessment in self.valuation_assessments.all():
            if not assessment.archived:
                return assessment

    @property
    def current_resolvability_assessment(self):
        """
        Get the current resolvability assessment

        Filter in python to avoid another db call if prefetch_related has been used.
        """
        for assessment in self.resolvability_assessments.all():
            if assessment.approved and not assessment.archived:
                return assessment

    @property
    def current_strategic_assessment(self):
        """
        Get the current strategic assessment

        Filter in python to avoid another db call if prefetch_related has been used.
        """
        for assessment in self.strategic_assessments.all():
            if assessment.approved and not assessment.archived:
                return assessment

    @property
    def government_organisations(self):
        """Only returns government organisations"""
        return self.organisations.filter(
            organisation_type__in=GOVERNMENT_ORGANISATION_TYPES
        )

    @government_organisations.setter
    def government_organisations(self, queryset):
        """
        Replaces existing government organisations with the items in queryset,
        leaves non government organisations intact.
        """
        non_gov_orgs_qs = self.organisations.exclude(
            organisation_type__in=GOVERNMENT_ORGANISATION_TYPES
        )
        self.organisations.set(non_gov_orgs_qs | queryset)

    def submit_report(self, submitted_by=None):
        """submit a report, convert it into a barrier"""
        for validator in [validators.ReportReadyForSubmitValidator()]:
            validator.set_instance(self)
            validator()

        if not self.status_date:
            self.status_date = timezone.now()

        self.modified_by = submitted_by
        self.reported_on = timezone.now()
        self.draft = False
        self.save()
        self.progress.all().delete()
        return self

    @property
    def archived_user(self):
        return self._cleansed_username(self.archived_by)

    @property
    def unarchived_user(self):
        return self._cleansed_username(self.unarchived_by)

    @property
    def created_user(self):
        return self._cleansed_username(self.created_by)

    @property
    def modified_user(self):
        return self._cleansed_username(self.modified_by)

    @property
    def has_public_barrier(self):
        return hasattr(self, "public_barrier")

    @property
    def has_wto_profile(self):
        return hasattr(self, "wto_profile")

    @property
    def is_resolved(self):
        return self.status == BarrierStatus.RESOLVED_IN_FULL

    @property
    def is_top_priority(self):
        return self.top_priority_status in [
            TOP_PRIORITY_BARRIER_STATUS.APPROVED,
            TOP_PRIORITY_BARRIER_STATUS.REMOVAL_PENDING,
        ]

    @property
    def is_regional_trade_plan(self):
        # has "Regional Trade Plan" in the tags
        return self.tags.filter(title="Regional Trade Plan").exists()

    def last_seen_by(self, user_id):
        try:
            hit = BarrierUserHit.objects.get(user=user_id, barrier=self)
            return hit.last_seen
        except BarrierUserHit.DoesNotExist:
            return None

    def archive(self, user, reason="", explanation=""):
        try:
            if self.public_barrier.public_view_status == PublicBarrierStatus.PUBLISHED:
                raise ArchivingException("Public barrier should be unpublished first.")
        except PublicBarrier.DoesNotExist:
            pass
        self.archived_explanation = explanation
        self.unarchived_by = None
        self.unarchived_on = None
        self.unarchived_reason = ""
        super().archive(user, reason)

    def save(
        self, force_insert=False, force_update=False, using=None, update_fields=None
    ):
        """
        Upon creating new item, generate a readable reference code
        """
        if self.code is None:
            loop_num = 0
            unique = False
            while not unique:
                if loop_num < settings.REF_CODE_MAX_TRIES:
                    new_code = random_barrier_reference()
                    if not Barrier.objects.filter(code=new_code):
                        self.code = new_code
                        unique = True
                    loop_num += 1
                else:
                    raise ValueError("Error generating a unique reference code.")

        if self.source != BARRIER_SOURCE.OTHER:
            self.other_source = ""

        if self.caused_by_trading_bloc is not None and not self.country_trading_bloc:
            self.caused_by_trading_bloc = None

        super().save(force_insert, force_update, using, update_fields)

        # Ensure that a PublicBarrier for this Barrier exists
        PublicBarrier.public_barriers.get_or_create_for_barrier(barrier=self)


class PublicBarrierHistoricalModel(models.Model):
    """
    Abstract model for tracking m2m changes for PublicBarrier.
    """

    categories_cache = ArrayField(
        models.CharField(max_length=20),
        blank=True,
        default=list,
    )

    light_touch_reviews_cache = models.JSONField(default=dict)

    def get_changed_fields(self, old_history):  # noqa: C901, E261
        changed_fields = set(self.diff_against(old_history).changed_fields)

        if set(self.categories_cache or []) != set(old_history.categories_cache or []):
            changed_fields.add("categories")

        if (self.light_touch_reviews_cache or {}) != (
            old_history.light_touch_reviews_cache or {}
        ):
            changed_fields.add("light_touch_reviews")

        if "all_sectors" in changed_fields:
            changed_fields.discard("all_sectors")
            changed_fields.add("sectors")

        if "country" in changed_fields:
            changed_fields.discard("country")
            changed_fields.add("location")

        if "trading_bloc" in changed_fields:
            changed_fields.discard("trading_bloc")
            changed_fields.add("location")

        if "caused_by_trading_bloc" in changed_fields:
            if self.caused_by_trading_bloc or old_history.caused_by_trading_bloc:
                changed_fields.add("location")

        if "_title" in changed_fields:
            changed_fields.discard("_title")
            changed_fields.add("title")

        if "_summary" in changed_fields:
            changed_fields.discard("_summary")
            changed_fields.add("summary")

        if "_public_view_status" in changed_fields:
            changed_fields.discard("_public_view_status")
            changed_fields.add("public_view_status")

        return list(changed_fields)

    def update_categories(self):
        self.categories_cache = list(
            self.instance.categories.values_list("id", flat=True)
        )

    def update_light_touch_reviews(self):
        try:
            light_touch_reviews: PublicBarrierLightTouchReviews = (
                self.instance.light_touch_reviews
            )
        except PublicBarrier.light_touch_reviews.RelatedObjectDoesNotExist:
            light_touch_reviews = PublicBarrierLightTouchReviews.objects.create(
                public_barrier=self.instance
            )
        self.light_touch_reviews_cache = {
            "content_team_approval": light_touch_reviews.content_team_approval,
            "has_content_changed_since_approval": light_touch_reviews.has_content_changed_since_approval,
            "hm_trade_commissioner_approval": light_touch_reviews.hm_trade_commissioner_approval,
            "hm_trade_commissioner_approval_enabled": light_touch_reviews.hm_trade_commissioner_approval_enabled,
            "government_organisation_approvals": light_touch_reviews.government_organisation_approvals,
        }

    @property
    def public_view_status(self):
        return self._public_view_status

    @property
    def summary(self):
        return self._summary

    @property
    def title(self):
        return self._title

    def save(self, *args, **kwargs):
        self.update_categories()
        self.update_light_touch_reviews()
        super().save(*args, **kwargs)

    class Meta:
        abstract = True


class PublicBarrierLightTouchReviews(FullyArchivableMixin, BaseModel):
    public_barrier = models.OneToOneField(
        "PublicBarrier", related_name="light_touch_reviews", on_delete=models.CASCADE
    )

    content_team_approval = models.BooleanField(default=False, blank=True)
    has_content_changed_since_approval = models.BooleanField(default=False, blank=True)
    hm_trade_commissioner_approval = models.BooleanField(default=False, blank=True)
    hm_trade_commissioner_approval_enabled = models.BooleanField(
        default=True, blank=True
    )
    government_organisation_approvals = ArrayField(
        models.IntegerField(blank=True), blank=True, null=False, default=list
    )
    missing_government_organisation_approvals = ArrayField(
        models.IntegerField(blank=True), blank=True, null=False, default=list
    )
    enabled = models.BooleanField(default=False)

    def save(self, *args, **kwargs):
        organisation_approval_ids = self.government_organisation_approvals
        all_organisation_ids = (
            self.public_barrier.barrier.organisations.all().values_list("id", flat=True)
        )
        self.missing_government_organisation_approvals = list(
            set(all_organisation_ids) - set(organisation_approval_ids)
        )
        super().save(*args, **kwargs)


class PublicBarrier(FullyArchivableMixin, BaseModel):
    """
    Public barriers are the representation of a barrier (as the name suggests) to the public.
    This table should not be exposed to the public however only to the DMAS frontend which requires login.
    Transfer the data to a flat file or another service which can safely expose the data.
    """

    id = HashidAutoField(
        primary_key=True, min_length=6, alphabet="0123456789ABCDEFGHIJKLMNOPQRSTUVWXYZ"
    )
    barrier = models.OneToOneField(
        Barrier, on_delete=CASCADE, related_name="public_barrier"
    )

    # === Title related fields =====
    _title = models.CharField(blank=True, max_length=MAX_LENGTH)
    title_updated_on = models.DateTimeField(null=True, blank=True)
    internal_title_at_update = models.CharField(blank=True, max_length=MAX_LENGTH)

    # === Summary related fields =====
    _summary = models.TextField(blank=True)
    summary_updated_on = models.DateTimeField(null=True, blank=True)
    internal_summary_at_update = models.TextField(blank=True, max_length=MAX_LENGTH)

    # === Non editable fields ====
    status = models.PositiveIntegerField(choices=BarrierStatus.choices, default=0)
    status_date = models.DateField(blank=True, null=True)
    country = models.UUIDField(blank=True, null=True)
    # caused_by_country_trading_bloc = models.BooleanField(null=True)
    caused_by_trading_bloc = models.BooleanField(blank=True, null=True)
    trading_bloc = models.CharField(
        choices=TRADING_BLOC_CHOICES,
        max_length=7,
        blank=True,
    )
    sectors = ArrayField(models.UUIDField(), blank=True, null=False, default=list)
    all_sectors = models.BooleanField(blank=True, null=True)
    categories = models.ManyToManyField(
        metadata_models.Category, related_name="public_barriers"
    )

    published_versions = models.JSONField(default=dict)

    # === Status and timestamps ====
    _public_view_status = models.PositiveIntegerField(
        choices=PublicBarrierStatus.choices, default=0
    )
    first_published_on = models.DateTimeField(null=True, blank=True)
    last_published_on = models.DateTimeField(null=True, blank=True)
    unpublished_on = models.DateTimeField(null=True, blank=True)

    public_barriers = PublicBarrierManager

    class Meta:
        permissions = [
            ("publish_barrier", "Can publish barrier"),
            (
                "mark_barrier_as_ready_for_publishing",
                "Can mark barrier as ready for publishing",
            ),
        ]

    def save(self, *args, **kwargs):
        super().save(*args, **kwargs)
        # ensure public barrier has light touch reviews
        (
            light_touch_reviews,
            created,
        ) = PublicBarrierLightTouchReviews.objects.get_or_create(public_barrier=self)
        if not light_touch_reviews.enabled:
            if self._title and self._summary:
                light_touch_reviews.enabled = True
                light_touch_reviews.save()

    def add_new_version(self):
        latest_version = self.published_versions.get("latest_version", "0")
        new_version = str(int(latest_version) + 1)
        entry = {
            "version": new_version,
            "published_on": self.last_published_on.isoformat(),
        }
        if not self.published_versions:
            self.published_versions = {"latest_version": "0", "versions": {}}
        self.published_versions["latest_version"] = new_version
        self.published_versions["versions"].setdefault(new_version, entry)

    def get_published_version(self, version):
        version = str(version)
        if self.published_versions:
            timestamp = self.published_versions["versions"][version]["published_on"]
            historic_public_barrier = self.history.as_of(
                datetime.datetime.fromisoformat(timestamp)
            )
            return historic_public_barrier
        else:
            return None

    @property
    def latest_published_version(self):
        return self.get_published_version(
            self.published_versions.get("latest_version", 0)
        )

    def update_non_editable_fields(self):
        self.status = self.internal_status
        self.status_date = self.internal_status_date
        self.country = self.internal_country
        # self.caused_by_country_trading_bloc = self.internal_caused_by_trading_bloc
        self.caused_by_trading_bloc = self.internal_caused_by_trading_bloc
        self.trading_bloc = self.internal_trading_bloc
        self.sectors = self.internal_sectors
        self.all_sectors = self.internal_all_sectors
        self.categories.set(self.internal_categories.all())

    def publish(self):
        if self.ready_to_be_published:
            self.update_non_editable_fields()
            self.unpublished_on = None
            self.public_view_status = PublicBarrierStatus.PUBLISHED
            self.add_new_version()
            self._history_date = self.last_published_on
            self.save()
            return True
        else:
            return False

    @property
    def title(self):
        return self._title

    @title.setter
    def title(self, value):
        self._title = value
        self.internal_title_at_update = self.barrier.title
        self.title_updated_on = timezone.now()

    @property
    def title_changed(self):
        if self.title:
            if self.latest_published_version:
                return self.title != self.latest_published_version.title
            else:
                return True
        else:
            return False

    @property
    def summary(self):
        return self._summary

    @summary.setter
    def summary(self, value):
        self._summary = value
        self.internal_summary_at_update = self.barrier.summary
        self.summary_updated_on = timezone.now()

    @property
    def summary_changed(self):
        if self.summary:
            if self.latest_published_version:
                return self.summary != self.latest_published_version.summary
            else:
                return True
        else:
            return False

    @property
    def location(self):
        return metadata_utils.get_location_text(
            country_id=self.country,
            trading_bloc=self.trading_bloc,
            caused_by_trading_bloc=self.caused_by_trading_bloc,
        )

    @property
    def public_view_status(self):
        _old_public_view_status = self._public_view_status

        # set default if eligibility is avail on the internal barrier
        if self._public_view_status == PublicBarrierStatus.UNKNOWN:
            if self.barrier.public_eligibility_postponed is True:
                self._public_view_status = PublicBarrierStatus.REVIEW_LATER
            elif self.barrier.public_eligibility is True:
                self._public_view_status = PublicBarrierStatus.ELIGIBLE
            elif self.barrier.public_eligibility is False:
                self._public_view_status = PublicBarrierStatus.INELIGIBLE

        # The internal barrier might get withdrawn from the public domain
        # in which case it will be marked as ineligible for public view
        # and the public barrier view status should update as well
        #
        # Note: cannot automatically change from published
        #       the public barrier would need to be unpublished first
        if self._public_view_status != PublicBarrierStatus.PUBLISHED:
            if self.barrier.public_eligibility_postponed is True:
                self._public_view_status = PublicBarrierStatus.REVIEW_LATER

            # Marking the public barrier ineligible
            elif self.barrier.public_eligibility is False:
                self._public_view_status = PublicBarrierStatus.INELIGIBLE

            # Marking the public barrier eligible
            elif (
                self.barrier.public_eligibility is True
                and self._public_view_status
                in [PublicBarrierStatus.INELIGIBLE, PublicBarrierStatus.REVIEW_LATER]
            ):
                self._public_view_status = PublicBarrierStatus.ELIGIBLE

        if _old_public_view_status != self._public_view_status:
            # only save when the public view status changes
            self.save()
        return self._public_view_status

    @public_view_status.setter
    def public_view_status(self, value):
        """Set relevant date automatically"""
        status = int(value)
        self._public_view_status = status
        # auto update date fields based on the new status
        now = timezone.now()
        if status == PublicBarrierStatus.PUBLISHED:
            self.first_published_on = self.first_published_on or now
            self.last_published_on = now
        if status == PublicBarrierStatus.UNPUBLISHED:
            self.unpublished_on = now

    @property
    def is_currently_published(self):
        """
        Is this barrier currently visible on the public frontend?
        """
        return self.first_published_on and not self.unpublished_on

    @property
    def internal_title_changed(self):
        if self.internal_title_at_update:
            return self.barrier.title != self.internal_title_at_update
        else:
            return False

    @property
    def internal_summary_changed(self):
        if self.internal_summary_at_update:
            return self.barrier.summary != self.internal_summary_at_update
        else:
            return False

    @property
    def internal_status(self):
        return self.barrier.status

    @property
    def internal_status_changed(self):
        return self.barrier.status != self.status

    @property
    def internal_status_date(self):
        return self.barrier.status_date

    @property
    def internal_status_date_changed(self):
        # Change in status date is only relevant if the barrier is resolved
        return (self.internal_is_resolved or self.is_resolved) and (
            self.internal_status_date != self.status_date
        )

    @property
    def is_resolved(self):
        return self.status == BarrierStatus.RESOLVED_IN_FULL

    @property
    def internal_is_resolved(self):
        return self.barrier.is_resolved

    @property
    def internal_is_resolved_changed(self):
        return self.barrier.is_resolved != self.is_resolved

    @property
    def internal_country(self):
        return self.barrier.country

    @property
    def internal_country_changed(self):
        return self.barrier.country != self.country

    @property
    def internal_caused_by_trading_bloc(self):
        return self.barrier.caused_by_trading_bloc

    @property
    def internal_caused_by_trading_bloc_changed(self):
        # return self.barrier.caused_by_trading_bloc != self.caused_by_country_trading_bloc
        return self.barrier.caused_by_trading_bloc != self.caused_by_trading_bloc

    @property
    def internal_trading_bloc(self):
        return self.barrier.trading_bloc

    @property
    def internal_trading_bloc_changed(self):
        return self.barrier.trading_bloc != self.trading_bloc

    @property
    def internal_location(self):
        return metadata_utils.get_location_text(
            country_id=self.barrier.country,
            trading_bloc=self.barrier.trading_bloc,
            caused_by_trading_bloc=self.barrier.caused_by_trading_bloc,
        )

    @property
    def internal_location_changed(self):
        return self.internal_location != self.location

    @property
    def internal_sectors(self):
        return self.barrier.sectors

    @property
    def internal_sectors_changed(self):
        return self.barrier.sectors != self.sectors

    @property
    def internal_all_sectors(self):
        return self.barrier.all_sectors

    @property
    def internal_all_sectors_changed(self):
        return self.barrier.all_sectors != self.all_sectors

    @property
    def internal_categories(self):
        return self.barrier.categories

    @property
    def internal_categories_changed(self):
        # TODO: consider other options
        return set(self.barrier.categories.all()) != set(self.categories.all())

    @property
    def internal_created_on(self):
        return self.barrier.created_on

    @property
    def ready_to_be_published(self):
        is_ready = self.public_view_status == PublicBarrierStatus.READY
        is_republish = self.unpublished_on is not None
        has_changes = self.unpublished_changes
        has_title_and_summary = bool(self.title and self.summary)
        return is_ready and has_title_and_summary and (is_republish or has_changes)

    @property
    def unpublished_changes(self):
        return (
            self.title_changed
            or self.summary_changed
            or self.internal_title_changed
            or self.internal_summary_changed
            or self.internal_is_resolved_changed
            or self.internal_status_date_changed
            or self.internal_location_changed
            or self.internal_sectors_changed
            or self.internal_all_sectors_changed
            or self.internal_sectors_changed
            or self.internal_categories_changed
        )

    history = HistoricalRecords(bases=[PublicBarrierHistoricalModel])


class BarrierUserHit(models.Model):
    """Record when a user has most recently seen a barrier."""

    user = models.ForeignKey(settings.AUTH_USER_MODEL, on_delete=models.CASCADE)
    barrier = models.ForeignKey(Barrier, on_delete=models.CASCADE)
    last_seen = models.DateTimeField(auto_now=True)

    class Meta:
        unique_together = ["user", "barrier"]


class BarrierReportStage(BaseModel):
    """Many to Many between report and workflow stage"""

    barrier = models.ForeignKey(
        Barrier, related_name="progress", on_delete=models.CASCADE
    )
    stage = models.ForeignKey(Stage, related_name="progress", on_delete=models.CASCADE)
    status = models.PositiveIntegerField(choices=STAGE_STATUS, blank=True, null=True)

    history = HistoricalRecords()

    class Meta:
        unique_together = (("barrier", "stage"),)


class BarrierCommodity(models.Model):
    barrier = models.ForeignKey(
        Barrier, related_name="barrier_commodities", on_delete=models.CASCADE
    )
    commodity = models.ForeignKey(
        Commodity, related_name="barrier_commodities", on_delete=models.CASCADE
    )
    code = models.CharField(max_length=10)
    country = models.UUIDField(blank=True, null=True)
    trading_bloc = models.CharField(
        choices=TRADING_BLOC_CHOICES, max_length=7, blank=True
    )
    created_on = models.DateTimeField(auto_now_add=True)

    @property
    def formatted_code(self):
        return format_commodity_code(self.code)

    @property
    def simple_formatted_code(self):
        return format_commodity_code(self.code, separator="")


class BarrierFilterSet(django_filters.FilterSet):
    """
    Custom FilterSet to handle all necessary filters on Barriers
    reported_on_before: filter start date dd-mm-yyyy
    reported_on_after: filter end date dd-mm-yyyy
    cateogory: int, one or more comma seperated category ids
        ex: category=1 or category=1,2
    sector: uuid, one or more comma seperated sector UUIDs
        ex:
        sector=af959812-6095-e211-a939-e4115bead28a
        sector=af959812-6095-e211-a939-e4115bead28a,9538cecc-5f95-e211-a939-e4115bead28a
    status: int, one or more status id's.
        ex: status=1 or status=1,2
    location: UUID, one or more comma seperated overseas region/country/state UUIDs
        ex:
        location=a25f66a0-5d95-e211-a939-e4115bead28a
        location=a25f66a0-5d95-e211-a939-e4115bead28a,955f66a0-5d95-e211-a939-e4115bead28a
    priority: priority code, one or more comma seperated priority codes
        ex: priority=UNKNOWN or priority=UNKNOWN,LOW
    text: combination custom search across multiple fields.
        Searches for reference code,
        barrier title, company names, export description and barrier summary
    """

    reported_on = django_filters.DateFromToRangeFilter("reported_on")
    ignore_all_sectors = django_filters.Filter(method="ignore_all_sectors_filter")
    sector = django_filters.BaseInFilter(method="sector_filter")
    status = django_filters.BaseInFilter("status")
    status_date_open_pending_action = django_filters.Filter(
        method="resolved_date_filter"
    )
    status_date_open_in_progress = django_filters.Filter(method="resolved_date_filter")
    status_date_resolved_in_part = django_filters.Filter(method="resolved_date_filter")
    status_date_resolved_in_full = django_filters.Filter(method="resolved_date_filter")
    delivery_confidence = django_filters.BaseInFilter(method="progress_status_filter")
    category = django_filters.BaseInFilter("categories", distinct=True)
    top_priority = django_filters.BaseInFilter(method="tags_filter")
    priority = django_filters.BaseInFilter(method="priority_filter")
    top_priority_status = django_filters.BaseInFilter(
        method="top_priority_status_filter"
    )
    priority_level = django_filters.BaseInFilter(method="priority_level_filter")
    location = django_filters.BaseInFilter(method="location_filter")
    admin_areas = django_filters.BaseInFilter(method="admin_areas_filter")
    search = django_filters.Filter(method="text_search")
    text = django_filters.Filter(method="text_search")

    user = django_filters.Filter(method="my_barriers")
    has_action_plan = django_filters.Filter(method="has_action_plan_filter")

    team = django_filters.Filter(method="team_barriers")
    member = django_filters.Filter(method="member_filter")
    archived = django_filters.BooleanFilter("archived", widget=BooleanWidget)
    economic_assessment_eligibility = django_filters.BaseInFilter(
        method="economic_assessment_eligibility_filter"
    )
    economic_assessment = django_filters.BaseInFilter(
        method="economic_assessment_filter"
    )
    economic_impact_assessment = django_filters.BaseInFilter(
        method="economic_impact_assessment_filter"
    )
    public_view = django_filters.BaseInFilter(method="public_view_filter")
    tags = django_filters.BaseInFilter(method="tags_filter")
    trade_direction = django_filters.BaseInFilter("trade_direction")
    wto = django_filters.BaseInFilter(method="wto_filter")
    organisation = django_filters.BaseInFilter("organisations", distinct=True)
    commodity_code = django_filters.BaseInFilter(method="commodity_code_filter")
    commercial_value_estimate = django_filters.BaseInFilter(
        method="commercial_value_estimate_filter"
    )
    export_types = django_filters.BaseInFilter(method="export_types_filter")
    start_date = django_filters.BaseInFilter(method="start_date_filter")

    class Meta:
        model = Barrier
        fields = [
            "country",
            "category",
            "sector",
            "reported_on",
            "status",
            "status_date",
            "priority",
            "archived",
        ]

    def __init__(self, *args, **kwargs):
        if kwargs.get("user"):
            self.user = kwargs.pop("user")
        return super().__init__(*args, **kwargs)

    def get_user(self):
        if hasattr(self, "user"):
            return self.user
        if self.request is not None:
            return self.request.user

    def sector_filter(self, queryset, name, value: List[str]):
        """
        custom filter for multi-select filtering of Sectors field,
        which is ArrayField
        """
        return queryset.filter(
            Q(all_sectors=True) | Q(main_sector__in=value) | Q(sectors__overlap=value)
        )

    def ignore_all_sectors_filter(self, queryset, name, value):
        """
        ignore all barriers that have 'all sectors' as the sector
        """
        if not value:
            return queryset
        return queryset.exclude(all_sectors=True)

    def top_priority_status_filter(self, queryset, name, value):
        if value:

            # If user is searching for APPROVED top priority barriers, the search must also
            # include barriers PENDING REMOVAL. So if APPROVED is selected, but PENDING
            # REMOVAL has not, we need to include it in the search parameter.
            if "APPROVED" in value and "REMOVAL_PENDING" not in value:
                value.append("REMOVAL_PENDING")

            queryset = queryset.filter(top_priority_status__in=value)
        return queryset

    def priority_level_filter(self, queryset, name, value):
        if value:
            queryset = queryset.filter(priority_level__in=value)
            if "NONE" in value:
                queryset = queryset.filter(
                    Q(top_priority_status="NONE") & Q(priority_level="NONE")
                )
        return queryset

    def priority_filter(self, queryset, name, value):
        """
        customer filter for multi-select of priorities field
        by code rather than priority id.
        UNKNOWN would either mean, UNKNOWN is set in the field
        or priority is not yet set for that barrier
        """
        UNKNOWN = "UNKNOWN"
        priorities = metadata_models.BarrierPriority.objects.filter(code__in=value)
        if UNKNOWN in value:
            return queryset.filter(
                Q(priority__isnull=True) | Q(priority__in=priorities)
            )
        else:
            return queryset.filter(priority__in=priorities)

    def progress_status_filter(self, queryset, name, value):
        # First query to run will will filter out each unique Barriers historical updates, leaving the latest entries
        # the query wrapping it will cut out all the progress_status's that don't match the search query
        delivery_confidences = BarrierProgressUpdate.objects.filter(
            id__in=BarrierProgressUpdate.objects.distinct("barrier_id")
            .order_by("-barrier_id", "-created_on")
            .values("id")
        ).filter(status__in=value)

        return queryset.filter(progress_updates__in=delivery_confidences)

    def has_action_plan_filter(self, queryset, name, value):
        if not value:
            return queryset

        from api.action_plans.models import ActionPlan

        active_action_plans = ActionPlan.objects.get_active_action_plans().all()

        return queryset.filter(action_plan__in=active_action_plans).distinct()

    def clean_location_value(self, value):
        """
        Splits a list of locations into countries, regions and trading blocs
        """
        location_values = []
        overseas_region_values = []
        trading_bloc_values = []
        overseas_region_countries = []

        for location in value:
            if location in TRADING_BLOCS:
                trading_bloc_values.append(location)
            else:
                location_values.append(location)

        # Add all countries within the overseas regions
        for country in cache.get_or_set(
            "dh_countries", metadata_utils.get_countries, 72000
        ):
            if (
                country["overseas_region"]
                and country["overseas_region"]["id"] in location_values
            ):
                overseas_region_countries.append(country["id"])
                if country["overseas_region"]["id"] not in overseas_region_values:
                    overseas_region_values.append(country["overseas_region"]["id"])

        # Add all trading blocs associated with the overseas regions
        for overseas_region in overseas_region_values:
            for trading_bloc in TRADING_BLOCS.values():
                if overseas_region in trading_bloc["overseas_regions"]:
                    trading_bloc_values.append(trading_bloc["code"])

        return {
            "countries": [
                location
                for location in location_values
                if location not in overseas_region_values
            ],
            "overseas_regions": overseas_region_values,
            "overseas_region_countries": overseas_region_countries,
            "trading_blocs": trading_bloc_values,
        }

    def location_filter(self, queryset, name, value):
        """
        custom filter for retrieving barriers of all countries of an overseas region
        """
        location = self.clean_location_value(value)

        tb_queryset = queryset.none()

        if location["trading_blocs"]:
            tb_queryset = queryset.filter(trading_bloc__in=location["trading_blocs"])

            if "country_trading_bloc" in self.data:
                trading_bloc_countries = []
                for trading_bloc in self.data["country_trading_bloc"].split(","):
                    trading_bloc_countries += (
                        metadata_utils.get_trading_bloc_country_ids(trading_bloc)
                    )

                tb_queryset = tb_queryset | queryset.filter(
                    country__in=trading_bloc_countries,
                    caused_by_trading_bloc=True,
                )

        return tb_queryset | queryset.filter(
            Q(country__in=location["countries"])
            | Q(country__in=location["overseas_region_countries"])
            | Q(admin_areas__overlap=location["countries"])
        )

    def admin_areas_filter(self, queryset, name, value):
        """
        Custom filter to filter by a country's administrative areas (states/provinces)
        """
        # Since we are comparing 2 lists we need to use reduce to allow the for loop
        # to go through each submitted admin_area id and append a Q object seperated
        # by an OR operator | to the query which will check the individual selected value
        # is present in the list of admin_areas stored on the barrier
        return queryset.filter(
            reduce(
                operator.or_,
                (Q(admin_areas__contains=[selected_area]) for selected_area in value),
            )
        )

    def text_search(self, queryset, name, value):
        """
        custom text search against multiple fields
            full value of code
            full text search on summary
            partial search on title
        """

        MAX_DEPTH_COUNT = 20

        # Assuming the name field can appear in any of the nested dicts inside companies
        company_queries = [
            Q(**{f"companies__{i}__name__icontains": value})
            for i in range(MAX_DEPTH_COUNT)
        ]

        combined_company_query = Q()
        for query in company_queries:
            combined_company_query |= query

        return queryset.annotate(
            search=SearchVector("summary", "export_description"),
        ).filter(
            Q(code__icontains=value)
            | Q(search=value)
            | Q(title__icontains=value)
            | Q(public_barrier__id__iexact=value.lstrip("PID-").upper())
            | combined_company_query
        )

    def my_barriers(self, queryset, name, value):
        if value:
            current_user = self.get_user()
            qs = queryset.filter(created_by=current_user, draft=False)
            return qs
        return queryset

    def team_barriers(self, queryset, name, value):
        if value:
            current_user = self.get_user()
            return (
                queryset.filter(
                    Q(barrier_team__user=current_user) & Q(barrier_team__archived=False)
                )
                .exclude(created_by=current_user)
                .distinct()
            )
        return queryset

    def member_filter(self, queryset, name, value):
        if value:
            member = get_object_or_404(collaboration_models.TeamMember, pk=value)
            return queryset.filter(barrier_team__user=member.user).distinct()
        return queryset

    def public_view_filter(self, queryset, name, value):
        public_queryset = queryset.none()

        if "changed" in value:
            value.remove("changed")
            changed_ids = (
                queryset.annotate(
                    change=Concat(
                        "cached_history_items__model",
                        V("."),
                        "cached_history_items__field",
                        output_field=CharField(),
                    ),
                    change_date=F("cached_history_items__date"),
                )
                .filter(
                    public_barrier___public_view_status=PublicBarrierStatus.PUBLISHED,
                    change_date__gt=F("public_barrier__last_published_on"),
                    change__in=(
                        "barrier.categories",
                        "barrier.location",
                        "barrier.sectors",
                        "barrier.status",
                        "barrier.summary",
                        "barrier.title",
                    ),
                )
                .values_list("id", flat=True)
            )
            public_queryset = queryset.filter(id__in=changed_ids)

        if "not_yet_sifted" in value:
            value.remove("not_yet_sifted")
            public_queryset = queryset.filter(public_eligibility=None)

        status_lookup = {
            "unknown": PublicBarrierStatus.UNKNOWN,
            "ineligible": PublicBarrierStatus.INELIGIBLE,
            "eligible": PublicBarrierStatus.ELIGIBLE,
            "ready": PublicBarrierStatus.READY,
            "published": PublicBarrierStatus.PUBLISHED,
            "unpublished": PublicBarrierStatus.UNPUBLISHED,
            "review_later": PublicBarrierStatus.REVIEW_LATER,
        }
        statuses = [
            status_lookup.get(status)
            for status in value
            if status in status_lookup.keys()
        ]
        public_queryset = public_queryset | queryset.filter(
            public_barrier___public_view_status__in=statuses
        )
        return queryset & public_queryset

    def tags_filter(self, queryset, name, value):
        return queryset.filter(tags__in=value).distinct()

    def resolved_date_filter(self, queryset, name, value):
        dates_list = value.split(",")
        start_date = dates_list[0]
        end_date = dates_list[1]

        # Exlude any barrier from the result which has the corresponding status but sits outside
        # the given range.
        if name == "status_date_resolved_in_full":
            return queryset.exclude(
                Q(status__in="4"), ~Q(status_date__range=(start_date, end_date))
            )
        elif name == "status_date_resolved_in_part":
            return queryset.exclude(
                Q(status__in="3"),
                ~Q(status_date__range=(start_date, end_date)),
            )
        elif name == "status_date_open_in_progress":
            return queryset.exclude(
                Q(status__in="2"),
                ~Q(estimated_resolution_date__range=(start_date, end_date)),
            )
        elif name == "status_date_open_pending_action":
            return queryset.exclude(
                Q(status__in="1"),
                ~Q(estimated_resolution_date__range=(start_date, end_date)),
            )

    def wto_filter(self, queryset, name, value):
        wto_queryset = queryset.none()

        if "wto_has_been_notified" in value:
            wto_queryset = wto_queryset | queryset.filter(
                wto_profile__wto_has_been_notified=True
            )
        if "wto_should_be_notified" in value:
            wto_queryset = wto_queryset | queryset.filter(
                wto_profile__wto_should_be_notified=True
            )
        if "has_raised_date" in value:
            wto_queryset = wto_queryset | queryset.filter(
                wto_profile__raised_date__isnull=False
            )
        if "has_committee_raised_in" in value:
            wto_queryset = wto_queryset | queryset.filter(
                wto_profile__committee_raised_in__isnull=False
            )
        if "has_case_number" in value:
            wto_queryset = wto_queryset | queryset.filter(
                wto_profile__isnull=False
            ).exclude(wto_profile__case_number="")
        if "has_no_information" in value:
            wto_queryset = wto_queryset | queryset.filter(wto_profile__isnull=True)

        return queryset & wto_queryset

    def economic_assessment_eligibility_filter(
        self, queryset: QuerySet, name: str, value: List[str]
    ):
        if not value:
            return queryset

        base_query = queryset.none()

        if "eligible" in value:
            base_query = base_query | queryset.filter(
                economic_assessment_eligibility=True
            )

        if "ineligible" in value:
            base_query = base_query | queryset.filter(
                economic_assessment_eligibility=False
            )

        if "not_yet_marked" in value:
            base_query = base_query | queryset.filter(
                economic_assessment_eligibility__isnull=True
            )

        return base_query

    def economic_assessment_filter(self, queryset, name, value):
        assessment_queryset = queryset.none()

        if "with" in value:
            assessment_queryset = (
                assessment_queryset
                | queryset.filter(
                    economic_assessments__archived=False,
                ).distinct()
            )
        if "without" in value:
            assessment_queryset = (
                assessment_queryset
                | queryset.filter(
                    economic_assessments__isnull=True,
                ).distinct()
            )
        if "ready_for_approval" in value:
            assessment_queryset = (
                assessment_queryset
                | queryset.filter(
                    economic_assessments__archived=False,
                    economic_assessments__ready_for_approval=True,
                    economic_assessments__approved__isnull=True,
                ).distinct()
            )

        return queryset.distinct() & assessment_queryset

    def economic_impact_assessment_filter(self, queryset, name, value):
        assessment_queryset = queryset.none()

        if "with" in value:
            assessment_queryset = (
                assessment_queryset
                | queryset.filter(
                    economic_assessments__economic_impact_assessments__archived=False,
                ).distinct()
            )
        if "without" in value:
            assessment_queryset = (
                assessment_queryset
                | queryset.filter(
                    economic_assessments__economic_impact_assessments__isnull=True,
                ).distinct()
            )

        return queryset.distinct() & assessment_queryset

    def commodity_code_filter(self, queryset, name, value):
        filters = Q()
        if "with" in value:
            filters &= ~Q(commodities=None)
        if "without" in value:
            filters &= Q(commodities=None)
        return queryset.filter(filters).distinct()

    def commercial_value_estimate_filter(self, queryset, name, value):
        filters = Q()
        if "with" in value:
            filters &= ~Q(commercial_value=None)
        if "without" in value:
            filters &= Q(commercial_value=None)
        return queryset.filter(filters).distinct()

    def export_types_filter(self, queryset, name, value: List[str]):
        # Filtering the queryset based on the selected export types
<<<<<<< HEAD
        # we loop through instead of using export_types__name__in=value as this uses a JOIN
        # in the underlying SQL which is slow and also produces duplicates when the results are
        # ordered in the BarrierListOrderingFilter
        for export_type in value:
            queryset = queryset.filter(export_types__name=export_type)
        return queryset
=======
        return queryset.filter(export_types__name__in=value).distinct()
>>>>>>> a085d228

    def start_date_filter(self, queryset, name, value):
        if value:
            start_date, end_date = value
            # Filtering the queryset based on the start_date range
            return queryset.filter(start_date__range=(start_date, end_date))
        return queryset


class PublicBarrierFilterSet(django_filters.FilterSet):
    """
    Custom FilterSet to handle filters on PublicBarriers
    """

    status = django_filters.BaseInFilter("_public_view_status", method="status_filter")
    country = django_filters.BaseInFilter("country")
    location = django_filters.BaseInFilter(method="location_filter")
    region = django_filters.BaseInFilter(method="region_filter")
    sector = django_filters.BaseInFilter(method="sector_filter")
    organisation = django_filters.BaseInFilter(method="organisation_filter")
    awaiting_review_from = django_filters.BaseInFilter(
        method="awaiting_review_from_filter"
    )

    def sector_filter(self, queryset, name, value):
        """
        custom filter for multi-select filtering of Sectors field,
        which is ArrayField
        """
        return queryset.filter(
            Q(barrier__all_sectors=True) | Q(barrier__sectors__overlap=value)
        )

    def awaiting_review_from_filter(self, queryset, name, value):
        AWAITING_REVIEW_FROM_MAP = AWAITING_REVIEW_FROM._identifier_map
        q_filters = Q()
        if AWAITING_REVIEW_FROM_MAP["CONTENT"] in value:
            q_filters = q_filters | Q(
                light_touch_reviews__enabled=True,
                light_touch_reviews__content_team_approval=False,
            )

        if AWAITING_REVIEW_FROM_MAP["CONTENT_AFTER_CHANGES"] in value:
            q_filters = q_filters | Q(
                light_touch_reviews__enabled=True,
                light_touch_reviews__has_content_changed_since_approval=True,
            )

        if AWAITING_REVIEW_FROM_MAP["HM_TRADE_COMMISSION"] in value:
            q_filters = q_filters | Q(
                light_touch_reviews__enabled=True,
                light_touch_reviews__hm_trade_commissioner_approval=False,
                light_touch_reviews__hm_trade_commissioner_approval_enabled=True,
            )

        if AWAITING_REVIEW_FROM_MAP["GOVERNMENT_ORGANISATION"] in value:
            q_filters = q_filters | Q(
                light_touch_reviews__enabled=True,
                light_touch_reviews__missing_government_organisation_approvals__len__gt=0,
            )

        return queryset.filter(q_filters)

    def organisation_filter(self, queryset, name, value):
        """
        custom filter for multi-select filtering of Government Organisations field,
        which is a ManyToMany on the Barrier model
        """
        return queryset.filter(barrier__organisations__id__in=value)

    def region_filter(self, queryset, name, value):
        countries = set()
        for region_id in value:
            countries.update(
                metadata_utils.get_country_ids_by_overseas_region(region_id)
            )
        return queryset.filter(barrier__country__in=countries)

    def status_filter(self, queryset, name, value):
        """
        Filters on _public_view_status and if value is 'change'
        only select public barriers where the parent barrier had some
        changes
        """
        public_queryset = queryset.none()

        if "changed" in value:
            value.remove("changed")
            changed_ids = (
                queryset.annotate(
                    change=Concat(
                        "barrier__cached_history_items__model",
                        V("."),
                        "barrier__cached_history_items__field",
                        output_field=CharField(),
                    ),
                    change_date=F("barrier__cached_history_items__date"),
                )
                .filter(
                    _public_view_status=PublicBarrierStatus.PUBLISHED,
                    change_date__gt=F("last_published_on"),
                    change__in=(
                        "barrier.categories",
                        "barrier.location",
                        "barrier.sectors",
                        "barrier.status",
                        "barrier.summary",
                        "barrier.title",
                    ),
                )
                .values_list("id", flat=True)
            )
            public_queryset = queryset.filter(id__in=changed_ids)

        if "not_yet_sifted" in value:
            value.remove("not_yet_sifted")
            public_queryset = queryset.filter(public_eligibility=None)

        statuses = [int(status) for status in value]
        public_queryset = public_queryset | queryset.filter(
            _public_view_status__in=statuses
        )
        return queryset & public_queryset

    def location_filter(self, queryset, name, value):
        """
        custom filter for retrieving barriers of all countries of an overseas region
        """
        location = self.clean_location_value(value)

        tb_queryset = queryset.none()

        if location["trading_blocs"]:
            tb_queryset = queryset.filter(
                barrier__trading_bloc__in=location["trading_blocs"]
            )

            if "country_trading_bloc" in self.data:
                trading_bloc_countries = []
                for trading_bloc in self.data["country_trading_bloc"].split(","):
                    trading_bloc_countries += (
                        metadata_utils.get_trading_bloc_country_ids(trading_bloc)
                    )

                tb_queryset = tb_queryset | queryset.filter(
                    barrier__country__in=trading_bloc_countries,
                    barrier__caused_by_trading_bloc=True,
                )

        return tb_queryset | queryset.filter(
            Q(barrier__country__in=location["countries"])
            | Q(barrier__country__in=location["overseas_region_countries"])
            | Q(barrier__admin_areas__overlap=location["countries"])
        )


User = get_user_model()


class BarrierRequestDownloadApproval(models.Model):

    user = models.ForeignKey(
        User,
        null=True,
        blank=True,
        on_delete=models.SET_NULL,
        related_name="barrier_request_download_approvals",
    )

    created = models.DateTimeField(auto_now_add=True)
    updated = models.DateTimeField(auto_now=True)
    notification_sent = models.BooleanField(default=False)
    notification_sent_at = models.DateTimeField(null=True, blank=True)

    def send_notification(self):
        if self.notification_sent:
            return

        recipient_emails = settings.SEARCH_DOWNLOAD_APPROVAL_REQUEST_EMAILS

        client = NotificationsAPIClient(settings.NOTIFY_API_KEY)
        group_id = Group.objects.get(
            name=settings.APPROVED_FOR_BARRIER_DOWNLOADS_GROUP_NAME
        ).id
        user_group_approval_path = f"/users/add/?group={group_id}"
        approval_url: str = urllib.parse.urljoin(
            settings.FRONTEND_DOMAIN, user_group_approval_path
        )
        for recipient_email in recipient_emails:
            client.send_email_notification(
                email_address=recipient_email,
                template_id=settings.SEARCH_DOWNLOAD_APPROVAL_NOTIFICATION_ID,
                personalisation={
                    "first_name": self.user.first_name.capitalize(),
                    "last_name": self.user.last_name.capitalize(),
                    "administration_link": approval_url,
                    "email_address": self.user.email,
                },
            )

        self.notification_sent = True
        self.notification_sent_at = timezone.now()
        self.save()


class BarrierSearchCSVDownloadEvent(models.Model):

    email = models.EmailField()
    barrier_ids = models.TextField(validators=[int_list_validator])
    created = models.DateTimeField(auto_now_add=True)


class BarrierTopPrioritySummary(models.Model):
    top_priority_summary_text = models.TextField(blank=True, default="")
    created_by = models.ForeignKey(
        User,
        null=True,
        blank=True,
        on_delete=models.SET_NULL,
        related_name="top_priority_summary_submit_user",
    )
    created_on = models.DateTimeField(null=True, blank=True, auto_now=False)
    modified_by = models.ForeignKey(
        User,
        null=True,
        blank=True,
        on_delete=models.SET_NULL,
        related_name="top_priority_summary_modify_user",
    )
    modified_on = models.DateTimeField(null=True, blank=True, auto_now=False)
    barrier = models.ForeignKey(
        Barrier,
        blank=True,
        on_delete=models.CASCADE,
        related_name="top_priority_summary",
        primary_key=True,
    )


class BarrierNextStepItem(BaseModel):
    id = models.UUIDField(primary_key=True, default=uuid4)
    status = models.CharField(
        max_length=15,
        choices=NEXT_STEPS_ITEMS_STATUS_CHOICES,
        default=NEXT_STEPS_ITEMS_STATUS_CHOICES.IN_PROGRESS,
        blank=True,
    )
    next_step_owner = models.TextField()
    next_step_item = models.TextField()
    start_date = models.DateField(blank=True, null=True, auto_now_add=True)
    completion_date = models.DateField(blank=True, null=True)
    barrier = models.ForeignKey(
        "Barrier",
        blank=True,
        on_delete=models.CASCADE,
        related_name="next_steps_items",
    )
    history = HistoricalRecords()

    class Meta:
        # order by date descending
        ordering = ("-completion_date",)
        verbose_name = "Barrier Next Step Item"
        verbose_name_plural = "Barrier Next Step Items"<|MERGE_RESOLUTION|>--- conflicted
+++ resolved
@@ -1809,16 +1809,12 @@
 
     def export_types_filter(self, queryset, name, value: List[str]):
         # Filtering the queryset based on the selected export types
-<<<<<<< HEAD
         # we loop through instead of using export_types__name__in=value as this uses a JOIN
         # in the underlying SQL which is slow and also produces duplicates when the results are
         # ordered in the BarrierListOrderingFilter
         for export_type in value:
             queryset = queryset.filter(export_types__name=export_type)
         return queryset
-=======
-        return queryset.filter(export_types__name__in=value).distinct()
->>>>>>> a085d228
 
     def start_date_filter(self, queryset, name, value):
         if value:
