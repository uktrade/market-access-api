import datetime
import logging
import operator
import urllib.parse
from functools import reduce
from typing import List
from uuid import uuid4

import django_filters
from django.conf import settings
from django.contrib.auth import get_user_model
from django.contrib.auth.models import Group
from django.contrib.postgres.fields import ArrayField
from django.contrib.postgres.search import SearchVector
from django.core.cache import cache
from django.core.validators import int_list_validator
from django.db import models
from django.db.models import CASCADE, CharField, F, Q, QuerySet
from django.db.models import Value as V
from django.db.models.functions import Concat
from django.shortcuts import get_object_or_404
from django.utils import timezone
from django_filters.widgets import BooleanWidget
from hashid_field import HashidAutoField
from notifications_python_client.notifications import NotificationsAPIClient
from simple_history.models import HistoricalRecords

from api.collaboration import models as collaboration_models
from api.commodities.models import Commodity
from api.commodities.utils import format_commodity_code
from api.core.exceptions import ArchivingException
from api.core.models import BaseModel, FullyArchivableMixin
from api.metadata import models as metadata_models
from api.metadata import utils as metadata_utils
from api.metadata.constants import (
    AWAITING_REVIEW_FROM,
    BARRIER_ARCHIVED_REASON,
    BARRIER_PENDING,
    BARRIER_SOURCE,
    BARRIER_TERMS,
    GOVERNMENT_ORGANISATION_TYPES,
    NEXT_STEPS_ITEMS_STATUS_CHOICES,
    PRIORITY_LEVELS,
    PROGRESS_UPDATE_CHOICES,
    STAGE_STATUS,
    TOP_PRIORITY_BARRIER_STATUS,
    TRADE_CATEGORIES,
    TRADE_DIRECTION_CHOICES,
    TRADING_BLOC_CHOICES,
    TRADING_BLOCS,
    WIDER_EUROPE_REGIONS,
    BarrierStatus,
    PublicBarrierStatus,
)

from . import validators
from .report_stages import REPORT_CONDITIONS, report_stage_status
from .utils import random_barrier_reference

logger = logging.getLogger(__name__)

MAX_LENGTH = settings.CHAR_FIELD_MAX_LENGTH

User = get_user_model()


class Stage(models.Model):
    """Reporting workflow stages"""

    code = models.CharField(max_length=4)
    description = models.CharField(max_length=MAX_LENGTH)
    parent = models.ForeignKey("self", blank=True, null=True, on_delete=models.SET_NULL)

    def __str__(self):
        return self.code


class ReportManager(models.Manager):
    """Manage reports within the model, with draft=True"""

    def get_queryset(self):
        return super().get_queryset().filter(Q(draft=True) & Q(archived=False))


class BarrierManager(models.Manager):
    """
    Manage barriers within the model, with draft=False
    Keep archived filter off from here to allow to filter for archived barriers only.
    """

    def get_queryset(self):
        return super().get_queryset().filter(draft=False)


class PublicBarrierManager(models.Manager):
    def get_queryset(self):
        return super().get_queryset().filter(barrier__draft=False)

    @staticmethod
    def get_or_create_for_barrier(barrier):
        public_barrier, created = PublicBarrier.objects.get_or_create(
            barrier=barrier,
            defaults={
                "status": barrier.status,
                "status_date": barrier.status_date,
                "country": barrier.country,
                "trading_bloc": barrier.trading_bloc,
                "caused_by_trading_bloc": barrier.caused_by_trading_bloc,
                "sectors": barrier.sectors,
                "all_sectors": barrier.all_sectors,
            },
        )
        if created:
            public_barrier.categories.set(barrier.categories.all())

        return public_barrier, created


class BarrierHistoricalModel(models.Model):
    """
    Abstract model for history models tracking category changes.
    """

    categories_cache = ArrayField(
        models.PositiveIntegerField(),
        blank=True,
        default=list,
    )
    commodities_cache = ArrayField(
        models.JSONField(),
        blank=True,
        default=list,
    )
    tags_cache = ArrayField(
        models.IntegerField(),
        blank=True,
        default=list,
    )
    organisations_cache = ArrayField(
        models.IntegerField(),
        blank=True,
        default=list,
    )

    def get_changed_fields(self, old_history):
        changed_fields = set(self.diff_against(old_history).changed_fields)

        if set(self.categories_cache or []) != set(old_history.categories_cache or []):
            changed_fields.add("categories")

        commodity_codes = [c.get("code") for c in self.commodities_cache]
        old_commodity_codes = [c.get("code") for c in old_history.commodities_cache]
        if set(commodity_codes) != set(old_commodity_codes):
            changed_fields.add("commodities")

        if set(self.tags_cache or []) != set(old_history.tags_cache or []):
            changed_fields.add("tags")

        if set(self.organisations_cache or []) != set(
            old_history.organisations_cache or []
        ):
            changed_fields.add("organisations")

        if changed_fields.intersection(("country", "admin_areas")):
            changed_fields.discard("country")
            changed_fields.discard("admin_areas")
            changed_fields.add("location")

        if "caused_by_trading_bloc" in changed_fields:
            if self.caused_by_trading_bloc or old_history.caused_by_trading_bloc:
                changed_fields.add("location")

        if "trading_bloc" in changed_fields:
            changed_fields.discard("trading_bloc")
            changed_fields.add("location")

        if "all_sectors" in changed_fields:
            changed_fields.discard("all_sectors")
            changed_fields.add("sectors")

        return list(changed_fields)

    def update_categories(self):
        self.categories_cache = list(
            self.instance.categories.values_list("id", flat=True)
        )

    def update_commodities(self):
        self.commodities_cache = []
        for barrier_commodity in self.instance.barrier_commodities.all():
            item = {
                "code": barrier_commodity.code,
                "country": None,
                "trading_bloc": None,
                "commodity": {
                    "code": barrier_commodity.commodity.code,
                    "description": barrier_commodity.commodity.description,
                    "full_description": barrier_commodity.commodity.full_description,
                    "version": barrier_commodity.commodity.version,
                },
            }
            if barrier_commodity.country:
                item["country"] = {"id": str(barrier_commodity.country)}
            elif barrier_commodity.trading_bloc:
                item["trading_bloc"] = {"code": barrier_commodity.trading_bloc}
            self.commodities_cache.append(item)

    def update_tags(self):
        self.tags_cache = list(self.instance.tags.values_list("id", flat=True))

    def update_organisations(self):
        self.organisations_cache = list(
            self.instance.organisations.values_list("id", flat=True)
        )

    def save(self, *args, **kwargs):
        self.update_categories()
        self.update_commodities()
        self.update_tags()
        self.update_organisations()
        super().save(*args, **kwargs)

    class Meta:
        abstract = True


class BarrierProgressUpdate(FullyArchivableMixin, BaseModel):
    """
    This is now specifically an update relating to a PB100 barrier.
    """

    id = models.UUIDField(primary_key=True, default=uuid4)
    created_on = models.DateTimeField(
        db_index=True, null=True, blank=True, auto_now_add=False
    )
    modified_on = models.DateTimeField(null=True, blank=True, auto_now=False)
    barrier = models.ForeignKey(
        "Barrier", on_delete=models.CASCADE, related_name="progress_updates"
    )
    status = models.CharField(
        choices=PROGRESS_UPDATE_CHOICES, max_length=100, null=True
    )
    update = models.TextField(
        help_text="What has been done to address the barrier?", blank=True, null=True
    )
    next_steps = models.TextField(
        help_text="What next steps are required to address the barrier?",
        blank=True,
        null=True,
    )

    history = HistoricalRecords()

    class Meta:
        # order by date descending
        ordering = ("-created_on",)
        verbose_name = "Top 100 Barrier Progress Update"
        verbose_name_plural = "Top 100 Barrier Progress Updates"


class ProgrammeFundProgressUpdate(FullyArchivableMixin, BaseModel):
    id = models.UUIDField(primary_key=True, default=uuid4)
    created_on = models.DateTimeField(
        db_index=True, null=True, blank=True, auto_now_add=False
    )
    modified_on = models.DateTimeField(null=True, blank=True, auto_now=False)
    barrier = models.ForeignKey(
        "Barrier",
        on_delete=models.CASCADE,
        related_name="programme_fund_progress_updates",
    )
    milestones_and_deliverables = models.TextField(
        help_text="What has been done to address the barrier?", blank=True, null=True
    )
    expenditure = models.TextField(
        help_text="What next steps are required to address the barrier?",
        blank=True,
        null=True,
    )

    history = HistoricalRecords()

    class Meta:
        # order by date descending
        ordering = ("-created_on",)
        verbose_name = "Programme Fund Barrier Progress Update"
        verbose_name_plural = "Programme Fund Barrier Progress Updates"


class Barrier(FullyArchivableMixin, BaseModel):
    """Barrier Instance, converted from a completed and accepted Report"""

    id = models.UUIDField(primary_key=True, default=uuid4)
    code = models.CharField(
        max_length=MAX_LENGTH,
        blank=True,
        null=True,
        unique=True,
        help_text="Readable reference code e.g. B-20-NTZ",
        db_index=True,
    )
    activity_reminder_sent = models.DateTimeField(null=True, blank=True)
    term = models.PositiveIntegerField(
        choices=BARRIER_TERMS,
        blank=True,
        null=True,
        help_text="Is this a short-term procedural or long-term strategic barrier?",
    )
    estimated_resolution_date = models.DateField(
        blank=True, null=True, help_text="Date the barrier ends"
    )
    proposed_estimated_resolution_date = models.DateField(
        blank=True, null=True, help_text="Proposed date the barrier ends"
    )
    proposed_estimated_resolution_date_created = models.DateTimeField(
        blank=True, null=True, help_text="Date in which the proposed date was created"
    )
    proposed_estimated_resolution_date_user = models.ForeignKey(
        User,
        on_delete=models.SET_NULL,
        related_name="proposed_estimated_resolution_date_user",
        blank=True,
        null=True,
        help_text="User who created the proposed date",
    )
    estimated_resolution_date_change_reason = models.TextField(
        blank=True, null=True, help_text="Reason for proposed date"
    )
    country = models.UUIDField(blank=True, null=True)
    caused_by_admin_areas = models.BooleanField(null=True, blank=True)
    admin_areas = ArrayField(
        models.UUIDField(),
        blank=True,
        default=list,
        help_text="list of states, provinces, regions etc within a country",
    )
    trading_bloc = models.CharField(
        choices=TRADING_BLOC_CHOICES,
        max_length=7,
        blank=True,
    )
    caused_by_trading_bloc = models.BooleanField(null=True)
    trade_direction = models.SmallIntegerField(
        choices=TRADE_DIRECTION_CHOICES,
        blank=True,
        null=True,
    )
    sectors_affected = models.BooleanField(
        help_text="Does the barrier affect any sectors?",
        null=True,
        blank=True,
    )
    all_sectors = models.BooleanField(
        help_text="Does the barrier affect all sectors?",
        null=True,
        blank=True,
    )
    sectors = ArrayField(
        models.UUIDField(),
        blank=True,
        default=list,
    )
    main_sector = models.UUIDField(blank=True, null=True)
    companies = models.JSONField(blank=True, null=True)
    related_organisations = models.JSONField(blank=True, null=True)
    product = models.CharField(max_length=MAX_LENGTH, blank=True)
    source = models.CharField(choices=BARRIER_SOURCE, max_length=25, blank=True)
    other_source = models.CharField(max_length=MAX_LENGTH, blank=True)
    title = models.CharField(max_length=MAX_LENGTH, blank=True)
    summary = models.TextField(blank=True)
    is_summary_sensitive = models.BooleanField(
        help_text="Does the summary contain sensitive information?",
        blank=True,
        null=True,
    )

    # next steps will be saved here momentarily during reporting.
    # once the report is ready for submission, this will be added as a new note
    next_steps_summary = models.TextField(blank=True)
    categories = models.ManyToManyField(
        metadata_models.Category, related_name="barriers"
    )
    reported_on = models.DateTimeField(db_index=True, auto_now_add=True)

    # Barrier status
    status = models.PositiveIntegerField(choices=BarrierStatus.choices, default=0)
    sub_status = models.CharField(
        choices=BARRIER_PENDING,
        max_length=25,
        blank=True,
    )
    sub_status_other = models.CharField(
        max_length=MAX_LENGTH,
        blank=True,
        help_text="Text if sub status is 'OTHER'",
    )
    status_summary = models.TextField(blank=True)
    status_date = models.DateField(
        blank=True,
        null=True,
        help_text=(
            "If resolved or part-resolved, the month and year supplied by the user, "
            "otherwise the current time when the status was set. Records date status "
            "is effective from; resolved statuses are user-set, other statuses are "
            "effective immediately after the status change."
        ),
    )
    commercial_value = models.BigIntegerField(blank=True, null=True)
    commercial_value_explanation = models.TextField(blank=True)
    economic_assessment_eligibility = models.BooleanField(
        blank=True,
        null=True,
        help_text="Is the barrier eligible for an economic assessment?",
    )
    economic_assessment_eligibility_summary = models.TextField(
        blank=True,
        help_text="Why is the barrier eligible/ineligible for an economic assessment?",
    )
    public_eligibility = models.BooleanField(
        blank=True,
        null=True,
        help_text="Mark the barrier as either publishable or unpublishable to the public.",
    )
    public_eligibility_postponed = models.BooleanField(
        blank=True,
        default=False,
        help_text="If public eligibility has been marked to be reviewed later.",
    )
    public_eligibility_summary = models.TextField(
        blank=True,
        help_text="Public eligibility summary if provided by user.",
    )
    top_priority_status = models.CharField(
        blank=True,
        default=TOP_PRIORITY_BARRIER_STATUS.NONE,
        max_length=50,
        choices=TOP_PRIORITY_BARRIER_STATUS,
    )
    top_priority_rejection_summary = models.TextField(
        blank=True,
        null=True,
        help_text=(
            "If an admin rejects a request for top priority,"
            " this is the message that will be displayed to the user."
        ),
    )

    # Legacy priority summary - can be deleted after TSS-515 goes live
    priority_summary = models.TextField(blank=True)

    # Old Barrier priority - keep for legacy use
    priority = models.ForeignKey(
        metadata_models.BarrierPriority,
        default=1,
        related_name="barrier",
        on_delete=models.PROTECT,
    )
    # New barrier priority
    priority_level = models.CharField(
        max_length=20,
        blank=True,
        choices=PRIORITY_LEVELS,
        default=PRIORITY_LEVELS.NONE,
    )
    priority_date = models.DateTimeField(auto_now=True, blank=True, null=True)
    # Todo : this field may become redundant post migration to django-formtools for report workflow
    stages = models.ManyToManyField(
        Stage,
        related_name="report_stages",
        through="BarrierReportStage",
        help_text="Store reporting stages before submitting",
    )
    # Temporary store for session data during barrier creation
    new_report_session_data = models.TextField(blank=True)
    archived_reason = models.CharField(
        choices=BARRIER_ARCHIVED_REASON,
        max_length=25,
        blank=True,
    )
    archived_explanation = models.TextField(blank=True)
    commodities = models.ManyToManyField(Commodity, through="BarrierCommodity")
    trade_category = models.CharField(
        choices=TRADE_CATEGORIES, max_length=32, blank=True
    )
    draft = models.BooleanField(default=True)
    organisations = models.ManyToManyField(
        metadata_models.Organisation,
        help_text="Organisations that are related to the barrier",
    )

    history = HistoricalRecords(bases=[BarrierHistoricalModel])

    tags = models.ManyToManyField(metadata_models.BarrierTag, blank=True)

    completion_percent = models.PositiveIntegerField(
        max_length=3,
        blank=True,
        null=True,
        help_text="Percentage value representing how much information regarding a barrier has been provided",
    )

    start_date = models.DateField(blank=True, null=True)
    is_start_date_known = models.BooleanField(default=False)

    export_types = models.ManyToManyField(
        metadata_models.ExportType,
        blank=True,
    )
    export_description = models.TextField(
        blank=True,
        null=True,
    )

    is_currently_active = models.BooleanField(
        null=True,
        help_text="Is the barrier currently active",
    )

    def __str__(self):
        if self.title is None:
            return self.code
        return self.title

    objects = models.Manager()
    reports = ReportManager()
    barriers = BarrierManager()

    class Meta:
        ordering = ["-reported_on"]
        permissions = [
            (
                "change_barrier_public_eligibility",
                "Can change barrier public eligibility",
            ),
            ("download_barriers", "Can download barriers"),
        ]

    @property
    def latest_progress_update(self):
        if self.progress_updates.all().exists():
            return self.progress_updates.all().latest("created_on")
        return None

    @property
    def latest_programme_fund_progress_update(self):
        if self.programme_fund_progress_updates.exists():
            return self.programme_fund_progress_updates.latest("created_on")
        return None

    @property
    def country_name(self):
        if self.country:
            country = metadata_utils.get_country(str(self.country))
            return country.get("name")

    @property
    def country_trading_bloc(self):
        if self.country:
            return metadata_utils.get_trading_bloc_by_country_id(str(self.country))

    @property
    def location(self):
        return metadata_utils.get_location_text(
            country_id=self.country,
            trading_bloc=self.trading_bloc,
            caused_by_trading_bloc=self.caused_by_trading_bloc,
            admin_area_ids=self.admin_areas,
        )

    def current_progress(self):
        """checks current dataset to see how far reporting workflow is done"""
        progress_list = []
        for stage in REPORT_CONDITIONS:
            stage_code, status = report_stage_status(self, stage)
            progress_list.append((Stage.objects.get(code=stage_code), status))

        return progress_list

    @property
    def current_economic_assessment(self):
        """
        Get the current economic assessment

        Filter in python to avoid another db call if prefetch_related has been used.
        """
        for assessment in self.economic_assessments.all():
            if assessment.approved and not assessment.archived:
                return assessment

    @property
    def current_valuation_assessment(self):
        """
        Get the current valuration assessment

        Filter in python to avoid another db call if prefetch_related has been used.
        """
        for assessment in self.valuation_assessments.all():
            if not assessment.archived:
                return assessment

    @property
    def current_resolvability_assessment(self):
        """
        Get the current resolvability assessment

        Filter in python to avoid another db call if prefetch_related has been used.
        """
        for assessment in self.resolvability_assessments.all():
            if assessment.approved and not assessment.archived:
                return assessment

    @property
    def current_strategic_assessment(self):
        """
        Get the current strategic assessment

        Filter in python to avoid another db call if prefetch_related has been used.
        """
        for assessment in self.strategic_assessments.all():
            if assessment.approved and not assessment.archived:
                return assessment

    @property
    def government_organisations(self):
        """Only returns government organisations"""
        return self.organisations.filter(
            organisation_type__in=GOVERNMENT_ORGANISATION_TYPES
        )

    @government_organisations.setter
    def government_organisations(self, queryset):
        """
        Replaces existing government organisations with the items in queryset,
        leaves non government organisations intact.
        """
        non_gov_orgs_qs = self.organisations.exclude(
            organisation_type__in=GOVERNMENT_ORGANISATION_TYPES
        )
        self.organisations.set(non_gov_orgs_qs | queryset)

    def submit_report(self, submitted_by=None):
        """submit a report, convert it into a barrier"""
        for validator in [validators.ReportReadyForSubmitValidator()]:
            validator.set_instance(self)
            validator()

        if not self.status_date:
            self.status_date = timezone.now()

        self.modified_by = submitted_by
        self.reported_on = timezone.now()
        self.draft = False
        self.save()
        self.progress.all().delete()
        return self

    @property
    def archived_user(self):
        return self._cleansed_username(self.archived_by)

    @property
    def unarchived_user(self):
        return self._cleansed_username(self.unarchived_by)

    @property
    def created_user(self):
        return self._cleansed_username(self.created_by)

    @property
    def modified_user(self):
        return self._cleansed_username(self.modified_by)

    @property
    def has_public_barrier(self):
        return hasattr(self, "public_barrier")

    @property
    def has_wto_profile(self):
        return hasattr(self, "wto_profile")

    @property
    def is_resolved(self):
        return self.status == BarrierStatus.RESOLVED_IN_FULL

    @property
    def is_top_priority(self):
        return self.top_priority_status in [
            TOP_PRIORITY_BARRIER_STATUS.APPROVED,
            TOP_PRIORITY_BARRIER_STATUS.REMOVAL_PENDING,
        ]

    @property
    def is_regional_trade_plan(self):
        # has "Regional Trade Plan" in the tags
        return self.tags.filter(title="Regional Trade Plan").exists()

    def last_seen_by(self, user_id):
        try:
            hit = BarrierUserHit.objects.get(user=user_id, barrier=self)
            return hit.last_seen
        except BarrierUserHit.DoesNotExist:
            return None

    def archive(self, user, reason="", explanation=""):
        try:
            if self.public_barrier.public_view_status == PublicBarrierStatus.PUBLISHED:
                raise ArchivingException("Public barrier should be unpublished first.")
        except PublicBarrier.DoesNotExist:
            pass
        self.archived_explanation = explanation
        self.unarchived_by = None
        self.unarchived_on = None
        self.unarchived_reason = ""
        super().archive(user, reason)

    def save(
        self, force_insert=False, force_update=False, using=None, update_fields=None
    ):
        """
        Upon creating new item, generate a readable reference code
        """
        if self.code is None:
            loop_num = 0
            unique = False
            while not unique:
                if loop_num < settings.REF_CODE_MAX_TRIES:
                    new_code = random_barrier_reference()
                    if not Barrier.objects.filter(code=new_code):
                        self.code = new_code
                        unique = True
                    loop_num += 1
                else:
                    raise ValueError("Error generating a unique reference code.")

        if self.source != BARRIER_SOURCE.OTHER:
            self.other_source = ""

        if self.caused_by_trading_bloc is not None and not self.country_trading_bloc:
            self.caused_by_trading_bloc = None

        super().save(force_insert, force_update, using, update_fields)

        # Ensure that a PublicBarrier for this Barrier exists
        PublicBarrier.public_barriers.get_or_create_for_barrier(barrier=self)


class PublicBarrierHistoricalModel(models.Model):
    """
    Abstract model for tracking m2m changes for PublicBarrier.
    """

    categories_cache = ArrayField(
        models.CharField(max_length=20),
        blank=True,
        default=list,
    )

    light_touch_reviews_cache = models.JSONField(default=dict)

    def get_changed_fields(self, old_history):  # noqa: C901, E261
        changed_fields = set(self.diff_against(old_history).changed_fields)

        if set(self.categories_cache or []) != set(old_history.categories_cache or []):
            changed_fields.add("categories")

        if (self.light_touch_reviews_cache or {}) != (
            old_history.light_touch_reviews_cache or {}
        ):
            changed_fields.add("light_touch_reviews")

        if "all_sectors" in changed_fields:
            changed_fields.discard("all_sectors")
            changed_fields.add("sectors")

        if "country" in changed_fields:
            changed_fields.discard("country")
            changed_fields.add("location")

        if "trading_bloc" in changed_fields:
            changed_fields.discard("trading_bloc")
            changed_fields.add("location")

        if "caused_by_trading_bloc" in changed_fields:
            if self.caused_by_trading_bloc or old_history.caused_by_trading_bloc:
                changed_fields.add("location")

        if "_title" in changed_fields:
            changed_fields.discard("_title")
            changed_fields.add("title")

        if "_summary" in changed_fields:
            changed_fields.discard("_summary")
            changed_fields.add("summary")

        if "_public_view_status" in changed_fields:
            changed_fields.discard("_public_view_status")
            changed_fields.add("public_view_status")

        return list(changed_fields)

    def update_categories(self):
        self.categories_cache = list(
            self.instance.categories.values_list("id", flat=True)
        )

    def update_light_touch_reviews(self):
        try:
            light_touch_reviews: PublicBarrierLightTouchReviews = (
                self.instance.light_touch_reviews
            )
        except PublicBarrier.light_touch_reviews.RelatedObjectDoesNotExist:
            light_touch_reviews = PublicBarrierLightTouchReviews.objects.create(
                public_barrier=self.instance
            )
        self.light_touch_reviews_cache = {
            "content_team_approval": light_touch_reviews.content_team_approval,
            "has_content_changed_since_approval": light_touch_reviews.has_content_changed_since_approval,
            "hm_trade_commissioner_approval": light_touch_reviews.hm_trade_commissioner_approval,
            "hm_trade_commissioner_approval_enabled": light_touch_reviews.hm_trade_commissioner_approval_enabled,
            "government_organisation_approvals": light_touch_reviews.government_organisation_approvals,
        }

    @property
    def public_view_status(self):
        return self._public_view_status

    @property
    def summary(self):
        return self._summary

    @property
    def title(self):
        return self._title

    def save(self, *args, **kwargs):
        self.update_categories()
        self.update_light_touch_reviews()
        super().save(*args, **kwargs)

    class Meta:
        abstract = True


class PublicBarrierLightTouchReviews(FullyArchivableMixin, BaseModel):
    public_barrier = models.OneToOneField(
        "PublicBarrier", related_name="light_touch_reviews", on_delete=models.CASCADE
    )

    content_team_approval = models.BooleanField(default=False, blank=True)
    has_content_changed_since_approval = models.BooleanField(default=False, blank=True)
    hm_trade_commissioner_approval = models.BooleanField(default=False, blank=True)
    hm_trade_commissioner_approval_enabled = models.BooleanField(
        default=True, blank=True
    )
    government_organisation_approvals = ArrayField(
        models.IntegerField(blank=True), blank=True, null=False, default=list
    )
    missing_government_organisation_approvals = ArrayField(
        models.IntegerField(blank=True), blank=True, null=False, default=list
    )
    enabled = models.BooleanField(default=False)

    def save(self, *args, **kwargs):
        organisation_approval_ids = self.government_organisation_approvals
        all_organisation_ids = (
            self.public_barrier.barrier.organisations.all().values_list("id", flat=True)
        )
        self.missing_government_organisation_approvals = list(
            set(all_organisation_ids) - set(organisation_approval_ids)
        )
        super().save(*args, **kwargs)


class PublicBarrier(FullyArchivableMixin, BaseModel):
    """
    Public barriers are the representation of a barrier (as the name suggests) to the public.
    This table should not be exposed to the public however only to the DMAS frontend which requires login.
    Transfer the data to a flat file or another service which can safely expose the data.
    """

    id = HashidAutoField(
        primary_key=True, min_length=6, alphabet="0123456789ABCDEFGHIJKLMNOPQRSTUVWXYZ"
    )
    barrier = models.OneToOneField(
        Barrier, on_delete=CASCADE, related_name="public_barrier"
    )

    # === Title related fields =====
    _title = models.CharField(blank=True, max_length=MAX_LENGTH)
    title_updated_on = models.DateTimeField(null=True, blank=True)
    internal_title_at_update = models.CharField(blank=True, max_length=MAX_LENGTH)

    # === Summary related fields =====
    _summary = models.TextField(blank=True)
    summary_updated_on = models.DateTimeField(null=True, blank=True)
    internal_summary_at_update = models.TextField(blank=True, max_length=MAX_LENGTH)

    # === Non editable fields ====
    status = models.PositiveIntegerField(choices=BarrierStatus.choices, default=0)
    status_date = models.DateField(blank=True, null=True)
    country = models.UUIDField(blank=True, null=True)
    # caused_by_country_trading_bloc = models.BooleanField(null=True)
    caused_by_trading_bloc = models.BooleanField(blank=True, null=True)
    trading_bloc = models.CharField(
        choices=TRADING_BLOC_CHOICES,
        max_length=7,
        blank=True,
    )
    sectors = ArrayField(models.UUIDField(), blank=True, null=False, default=list)
    all_sectors = models.BooleanField(blank=True, null=True)
    categories = models.ManyToManyField(
        metadata_models.Category, related_name="public_barriers"
    )

    published_versions = models.JSONField(default=dict)

    # === Status and timestamps ====
    _public_view_status = models.PositiveIntegerField(
        choices=PublicBarrierStatus.choices, default=0
    )
    first_published_on = models.DateTimeField(null=True, blank=True)
    last_published_on = models.DateTimeField(null=True, blank=True)
    unpublished_on = models.DateTimeField(null=True, blank=True)

    public_barriers = PublicBarrierManager

    class Meta:
        permissions = [
            ("publish_barrier", "Can publish barrier"),
            (
                "mark_barrier_as_ready_for_publishing",
                "Can mark barrier as ready for publishing",
            ),
        ]

    def save(self, *args, **kwargs):
        super().save(*args, **kwargs)
        # ensure public barrier has light touch reviews
        (
            light_touch_reviews,
            created,
        ) = PublicBarrierLightTouchReviews.objects.get_or_create(public_barrier=self)
        if not light_touch_reviews.enabled:
            if self._title and self._summary:
                light_touch_reviews.enabled = True
                light_touch_reviews.save()

    def add_new_version(self):
        latest_version = self.published_versions.get("latest_version", "0")
        new_version = str(int(latest_version) + 1)
        entry = {
            "version": new_version,
            "published_on": self.last_published_on.isoformat(),
        }
        if not self.published_versions:
            self.published_versions = {"latest_version": "0", "versions": {}}
        self.published_versions["latest_version"] = new_version
        self.published_versions["versions"].setdefault(new_version, entry)

    def get_published_version(self, version):
        version = str(version)
        if self.published_versions:
            timestamp = self.published_versions["versions"][version]["published_on"]
            historic_public_barrier = self.history.as_of(
                datetime.datetime.fromisoformat(timestamp)
            )
            return historic_public_barrier
        else:
            return None

    @property
    def latest_published_version(self):
        return self.get_published_version(
            self.published_versions.get("latest_version", 0)
        )

    def update_non_editable_fields(self):
        self.status = self.internal_status
        self.status_date = self.internal_status_date
        self.country = self.internal_country
        # self.caused_by_country_trading_bloc = self.internal_caused_by_trading_bloc
        self.caused_by_trading_bloc = self.internal_caused_by_trading_bloc
        self.trading_bloc = self.internal_trading_bloc
        self.sectors = self.internal_sectors
        self.all_sectors = self.internal_all_sectors
        self.categories.set(self.internal_categories.all())

    def publish(self):
        if self.ready_to_be_published:
            self.update_non_editable_fields()
            self.unpublished_on = None
            self.public_view_status = PublicBarrierStatus.PUBLISHED
            self.add_new_version()
            self._history_date = self.last_published_on
            self.save()
            return True
        else:
            return False

    @property
    def title(self):
        return self._title

    @title.setter
    def title(self, value):
        self._title = value
        self.internal_title_at_update = self.barrier.title
        self.title_updated_on = timezone.now()

    @property
    def title_changed(self):
        if self.title:
            if self.latest_published_version:
                return self.title != self.latest_published_version.title
            else:
                return True
        else:
            return False

    @property
    def summary(self):
        return self._summary

    @summary.setter
    def summary(self, value):
        self._summary = value
        self.internal_summary_at_update = self.barrier.summary
        self.summary_updated_on = timezone.now()

    @property
    def summary_changed(self):
        if self.summary:
            if self.latest_published_version:
                return self.summary != self.latest_published_version.summary
            else:
                return True
        else:
            return False

    @property
    def location(self):
        return metadata_utils.get_location_text(
            country_id=self.country,
            trading_bloc=self.trading_bloc,
            caused_by_trading_bloc=self.caused_by_trading_bloc,
        )

    @property
    def public_view_status(self):
        _old_public_view_status = self._public_view_status

        # set default if eligibility is avail on the internal barrier
        if self._public_view_status == PublicBarrierStatus.UNKNOWN:
            if self.barrier.public_eligibility_postponed is True:
                self._public_view_status = PublicBarrierStatus.REVIEW_LATER
            elif self.barrier.public_eligibility is True:
                self._public_view_status = PublicBarrierStatus.ELIGIBLE
            elif self.barrier.public_eligibility is False:
                self._public_view_status = PublicBarrierStatus.INELIGIBLE

        # The internal barrier might get withdrawn from the public domain
        # in which case it will be marked as ineligible for public view
        # and the public barrier view status should update as well
        #
        # Note: cannot automatically change from published
        #       the public barrier would need to be unpublished first
        if self._public_view_status != PublicBarrierStatus.PUBLISHED:
            if self.barrier.public_eligibility_postponed is True:
                self._public_view_status = PublicBarrierStatus.REVIEW_LATER

            # Marking the public barrier ineligible
            elif self.barrier.public_eligibility is False:
                self._public_view_status = PublicBarrierStatus.INELIGIBLE

            # Marking the public barrier eligible
            elif (
                self.barrier.public_eligibility is True
                and self._public_view_status
                in [PublicBarrierStatus.INELIGIBLE, PublicBarrierStatus.REVIEW_LATER]
            ):
                self._public_view_status = PublicBarrierStatus.ELIGIBLE

        if _old_public_view_status != self._public_view_status:
            # only save when the public view status changes
            self.save()
        return self._public_view_status

    @public_view_status.setter
    def public_view_status(self, value):
        """Set relevant date automatically"""
        status = int(value)
        self._public_view_status = status
        # auto update date fields based on the new status
        now = timezone.now()
        if status == PublicBarrierStatus.PUBLISHED:
            self.first_published_on = self.first_published_on or now
            self.last_published_on = now
        if status == PublicBarrierStatus.UNPUBLISHED:
            self.unpublished_on = now

    @property
    def is_currently_published(self):
        """
        Is this barrier currently visible on the public frontend?
        """
        return self.first_published_on and not self.unpublished_on

    @property
    def internal_title_changed(self):
        if self.internal_title_at_update:
            return self.barrier.title != self.internal_title_at_update
        else:
            return False

    @property
    def internal_summary_changed(self):
        if self.internal_summary_at_update:
            return self.barrier.summary != self.internal_summary_at_update
        else:
            return False

    @property
    def internal_status(self):
        return self.barrier.status

    @property
    def internal_status_changed(self):
        return self.barrier.status != self.status

    @property
    def internal_status_date(self):
        return self.barrier.status_date

    @property
    def internal_status_date_changed(self):
        # Change in status date is only relevant if the barrier is resolved
        return (self.internal_is_resolved or self.is_resolved) and (
            self.internal_status_date != self.status_date
        )

    @property
    def is_resolved(self):
        return self.status == BarrierStatus.RESOLVED_IN_FULL

    @property
    def internal_is_resolved(self):
        return self.barrier.is_resolved

    @property
    def internal_is_resolved_changed(self):
        return self.barrier.is_resolved != self.is_resolved

    @property
    def internal_country(self):
        return self.barrier.country

    @property
    def internal_country_changed(self):
        return self.barrier.country != self.country

    @property
    def internal_caused_by_trading_bloc(self):
        return self.barrier.caused_by_trading_bloc

    @property
    def internal_caused_by_trading_bloc_changed(self):
        # return self.barrier.caused_by_trading_bloc != self.caused_by_country_trading_bloc
        return self.barrier.caused_by_trading_bloc != self.caused_by_trading_bloc

    @property
    def internal_trading_bloc(self):
        return self.barrier.trading_bloc

    @property
    def internal_trading_bloc_changed(self):
        return self.barrier.trading_bloc != self.trading_bloc

    @property
    def internal_location(self):
        return metadata_utils.get_location_text(
            country_id=self.barrier.country,
            trading_bloc=self.barrier.trading_bloc,
            caused_by_trading_bloc=self.barrier.caused_by_trading_bloc,
        )

    @property
    def internal_location_changed(self):
        return self.internal_location != self.location

    @property
    def internal_sectors(self):
        return self.barrier.sectors

    @property
    def internal_sectors_changed(self):
        return self.barrier.sectors != self.sectors

    @property
    def internal_all_sectors(self):
        return self.barrier.all_sectors

    @property
    def internal_all_sectors_changed(self):
        return self.barrier.all_sectors != self.all_sectors

    @property
    def internal_categories(self):
        return self.barrier.categories

    @property
    def internal_categories_changed(self):
        # TODO: consider other options
        return set(self.barrier.categories.all()) != set(self.categories.all())

    @property
    def internal_created_on(self):
        return self.barrier.created_on

    @property
    def ready_to_be_published(self):
        is_ready = self.public_view_status == PublicBarrierStatus.READY
        is_republish = self.unpublished_on is not None
        has_changes = self.unpublished_changes
        has_title_and_summary = bool(self.title and self.summary)
        return is_ready and has_title_and_summary and (is_republish or has_changes)

    @property
    def unpublished_changes(self):
        return (
            self.title_changed
            or self.summary_changed
            or self.internal_title_changed
            or self.internal_summary_changed
            or self.internal_is_resolved_changed
            or self.internal_status_date_changed
            or self.internal_location_changed
            or self.internal_sectors_changed
            or self.internal_all_sectors_changed
            or self.internal_sectors_changed
            or self.internal_categories_changed
        )

    history = HistoricalRecords(bases=[PublicBarrierHistoricalModel])


class BarrierUserHit(models.Model):
    """Record when a user has most recently seen a barrier."""

    user = models.ForeignKey(settings.AUTH_USER_MODEL, on_delete=models.CASCADE)
    barrier = models.ForeignKey(Barrier, on_delete=models.CASCADE)
    last_seen = models.DateTimeField(auto_now=True)

    class Meta:
        unique_together = ["user", "barrier"]


class BarrierReportStage(BaseModel):
    """Many to Many between report and workflow stage"""

    barrier = models.ForeignKey(
        Barrier, related_name="progress", on_delete=models.CASCADE
    )
    stage = models.ForeignKey(Stage, related_name="progress", on_delete=models.CASCADE)
    status = models.PositiveIntegerField(choices=STAGE_STATUS, blank=True, null=True)

    history = HistoricalRecords()

    class Meta:
        unique_together = (("barrier", "stage"),)


class BarrierCommodity(models.Model):
    barrier = models.ForeignKey(
        Barrier, related_name="barrier_commodities", on_delete=models.CASCADE
    )
    commodity = models.ForeignKey(
        Commodity, related_name="barrier_commodities", on_delete=models.CASCADE
    )
    code = models.CharField(max_length=10)
    country = models.UUIDField(blank=True, null=True)
    trading_bloc = models.CharField(
        choices=TRADING_BLOC_CHOICES, max_length=7, blank=True
    )
    created_on = models.DateTimeField(auto_now_add=True)

    @property
    def formatted_code(self):
        return format_commodity_code(self.code)

    @property
    def simple_formatted_code(self):
        return format_commodity_code(self.code, separator="")


class BarrierFilterSet(django_filters.FilterSet):
    """
    Custom FilterSet to handle all necessary filters on Barriers
    reported_on_before: filter start date dd-mm-yyyy
    reported_on_after: filter end date dd-mm-yyyy
    cateogory: int, one or more comma seperated category ids
        ex: category=1 or category=1,2
    sector: uuid, one or more comma seperated sector UUIDs
        ex:
        sector=af959812-6095-e211-a939-e4115bead28a
        sector=af959812-6095-e211-a939-e4115bead28a,9538cecc-5f95-e211-a939-e4115bead28a
    status: int, one or more status id's.
        ex: status=1 or status=1,2
    location: UUID, one or more comma seperated overseas region/country/state UUIDs
        ex:
        location=a25f66a0-5d95-e211-a939-e4115bead28a
        location=a25f66a0-5d95-e211-a939-e4115bead28a,955f66a0-5d95-e211-a939-e4115bead28a
    priority: priority code, one or more comma seperated priority codes
        ex: priority=UNKNOWN or priority=UNKNOWN,LOW
    text: combination custom search across multiple fields.
        Searches for reference code,
        barrier title, company names, export description and barrier summary
    """

    reported_on = django_filters.DateFromToRangeFilter("reported_on")
    ignore_all_sectors = django_filters.Filter(method="ignore_all_sectors_filter")
    sector = django_filters.BaseInFilter(method="sector_filter")
    status = django_filters.BaseInFilter("status")
    status_date_open_pending_action = django_filters.Filter(
        method="resolved_date_filter"
    )
    status_date_open_in_progress = django_filters.Filter(method="resolved_date_filter")
    status_date_resolved_in_part = django_filters.Filter(method="resolved_date_filter")
    status_date_resolved_in_full = django_filters.Filter(method="resolved_date_filter")
    delivery_confidence = django_filters.BaseInFilter(method="progress_status_filter")
    category = django_filters.BaseInFilter("categories", distinct=True)
    top_priority = django_filters.BaseInFilter(method="tags_filter")
    priority = django_filters.BaseInFilter(method="priority_filter")
    top_priority_status = django_filters.BaseInFilter(
        method="top_priority_status_filter"
    )
    priority_level = django_filters.BaseInFilter(method="priority_level_filter")
    location = django_filters.BaseInFilter(method="location_filter")
    admin_areas = django_filters.BaseInFilter(method="admin_areas_filter")
    search = django_filters.Filter(method="text_search")
    text = django_filters.Filter(method="text_search")

    user = django_filters.Filter(method="my_barriers")
    has_action_plan = django_filters.Filter(method="has_action_plan_filter")

    team = django_filters.Filter(method="team_barriers")
    member = django_filters.Filter(method="member_filter")
    archived = django_filters.BooleanFilter("archived", widget=BooleanWidget)
    economic_assessment_eligibility = django_filters.BaseInFilter(
        method="economic_assessment_eligibility_filter"
    )
    economic_assessment = django_filters.BaseInFilter(
        method="economic_assessment_filter"
    )
    economic_impact_assessment = django_filters.BaseInFilter(
        method="economic_impact_assessment_filter"
    )
    public_view = django_filters.BaseInFilter(method="public_view_filter")
    tags = django_filters.BaseInFilter(method="tags_filter")
    trade_direction = django_filters.BaseInFilter("trade_direction")
    wto = django_filters.BaseInFilter(method="wto_filter")
    organisation = django_filters.BaseInFilter("organisations", distinct=True)
    commodity_code = django_filters.BaseInFilter(method="commodity_code_filter")
    commercial_value_estimate = django_filters.BaseInFilter(
        method="commercial_value_estimate_filter"
    )
    export_types = django_filters.BaseInFilter(method="export_types_filter")
    start_date = django_filters.BaseInFilter(method="start_date_filter")

    class Meta:
        model = Barrier
        fields = [
            "country",
            "category",
            "sector",
            "reported_on",
            "status",
            "status_date",
            "priority",
            "archived",
        ]

    def __init__(self, *args, **kwargs):
        if kwargs.get("user"):
            self.user = kwargs.pop("user")
        super().__init__(*args, **kwargs)

    def get_user(self):
        if hasattr(self, "user"):
            return self.user
        if self.request is not None:
            return self.request.user

    def sector_filter(self, queryset, name, value: List[str]):
        """
        custom filter for multi-select filtering of Sectors field,
        which is ArrayField
        """

        ignore_all_sectors = self.data.get("ignore_all_sectors", False)
        only_main_sector = self.data.get("only_main_sector", False)

        # If we're only concerned with main sectors and there's no provided value,
        # we can directly check if main_sector is not null
<<<<<<< HEAD
        if only_main_sector and not value:
            return queryset.filter(main_sector__isnull=False).distinct()
=======
        if only_main_sector == "yes" and not value:
            return queryset.filter(main_sector__isnull=False)
>>>>>>> 41825dc0

        # Define base query based on provided options
        base_query = Q(all_sectors=not ignore_all_sectors) | Q(main_sector__in=value)

<<<<<<< HEAD
        if only_main_sector:
            return queryset.filter(base_query).distinct()
=======
        if only_main_sector == "yes":
            return queryset.filter(base_query)
>>>>>>> 41825dc0

        # Add overlap condition for sectors
        return queryset.filter(base_query | Q(sectors__overlap=value))

    def ignore_all_sectors_filter(self, queryset, name, value):
        """
        ignore all barriers that have 'all sectors' as the sector
        """
        if not value:
            return queryset
        return queryset.exclude(all_sectors=True)

    def top_priority_status_filter(self, queryset, name, value):
        if value:

            # If user is searching for APPROVED top priority barriers, the search must also
            # include barriers PENDING REMOVAL. So if APPROVED is selected, but PENDING
            # REMOVAL has not, we need to include it in the search parameter.
            if "APPROVED" in value and "REMOVAL_PENDING" not in value:
                value.append("REMOVAL_PENDING")

            queryset = queryset.filter(top_priority_status__in=value)
        return queryset

    def priority_level_filter(self, queryset, name, value):
        if value:
            queryset = queryset.filter(priority_level__in=value)
            if "NONE" in value:
                queryset = queryset.filter(
                    Q(top_priority_status="NONE") & Q(priority_level="NONE")
                )
        return queryset

    def priority_filter(self, queryset, name, value):
        """
        customer filter for multi-select of priorities field
        by code rather than priority id.
        UNKNOWN would either mean, UNKNOWN is set in the field
        or priority is not yet set for that barrier
        """
        UNKNOWN = "UNKNOWN"
        priorities = metadata_models.BarrierPriority.objects.filter(code__in=value)
        if UNKNOWN in value:
            return queryset.filter(
                Q(priority__isnull=True) | Q(priority__in=priorities)
            )
        else:
            return queryset.filter(priority__in=priorities)

    def progress_status_filter(self, queryset, name, value):
        # First query to run will filter out each unique Barriers historical updates, leaving the latest entries
        # the query wrapping it will cut out all the progress_status's that don't match the search query
        delivery_confidences = BarrierProgressUpdate.objects.filter(
            id__in=BarrierProgressUpdate.objects.distinct("barrier_id")
            .order_by("-barrier_id", "-created_on")
            .values("id")
        ).filter(status__in=value)

        return queryset.filter(progress_updates__in=delivery_confidences)

    def has_action_plan_filter(self, queryset, name, value):
        if not value:
            return queryset

        from api.action_plans.models import ActionPlan

        active_action_plans = ActionPlan.objects.get_active_action_plans().all()

        return queryset.filter(action_plan__in=active_action_plans)

    def clean_location_value(self, value):  # noqa: C901
        """
        Splits a list of locations into countries, regions and trading blocs
        """
        location_values = []
        overseas_region_values = []
        trading_bloc_values = []
        overseas_region_countries = []

        for location in value:
            if location in TRADING_BLOCS:
                trading_bloc_values.append(location)
            else:
                location_values.append(location)

        # Add all countries within the overseas regions
        for country in cache.get_or_set(
            "dh_countries", metadata_utils.get_countries, 72000
        ):
            if (
                country["overseas_region"]
                and country["overseas_region"]["id"] in location_values
            ):
                overseas_region_countries.append(country["id"])
                if country["overseas_region"]["id"] not in overseas_region_values:
                    overseas_region_values.append(country["overseas_region"]["id"])

            # For custom overseas region "Wider Europe" we need to build a seperate list
            # If the country is in the wider europe constant, we want it displayed
            if "wider_europe" in value and country["name"] in WIDER_EUROPE_REGIONS:
                overseas_region_countries.append(country["id"])

        # Add all trading blocs associated with the overseas regions
        for overseas_region in overseas_region_values:
            for trading_bloc in TRADING_BLOCS.values():
                if overseas_region in trading_bloc["overseas_regions"]:
                    trading_bloc_values.append(trading_bloc["code"])

        # Need to remove "wider_europe" from location_values as it isn't a searchable UUID
        if "wider_europe" in location_values:
            location_values.remove("wider_europe")

        # Return cleaned value arrarys
        return {
            "countries": [
                location
                for location in location_values
                if location not in overseas_region_values
            ],
            "overseas_regions": overseas_region_values,
            "overseas_region_countries": overseas_region_countries,
            "trading_blocs": trading_bloc_values,
        }

    def location_filter(self, queryset, name, value):
        """
        custom filter for retrieving barriers of all countries of an overseas region
        """
        location = self.clean_location_value(value)

        tb_queryset = queryset.none()

        if location["trading_blocs"]:
            tb_queryset = queryset.filter(trading_bloc__in=location["trading_blocs"])

            if "country_trading_bloc" in self.data:
                trading_bloc_countries = []
                for trading_bloc in self.data["country_trading_bloc"].split(","):
                    trading_bloc_countries += (
                        metadata_utils.get_trading_bloc_country_ids(trading_bloc)
                    )

                tb_queryset = tb_queryset | queryset.filter(
                    country__in=trading_bloc_countries,
                    caused_by_trading_bloc=True,
                )

        return tb_queryset | queryset.filter(
            Q(country__in=location["countries"])
            | Q(country__in=location["overseas_region_countries"])
            | Q(admin_areas__overlap=location["countries"])
        )

    def admin_areas_filter(self, queryset, name, value):
        """
        Custom filter to filter by a country's administrative areas (states/provinces)
        """
        # Since we are comparing 2 lists we need to use reduce to allow the for loop
        # to go through each submitted admin_area id and append a Q object seperated
        # by an OR operator | to the query which will check the individual selected value
        # is present in the list of admin_areas stored on the barrier
        return queryset.filter(
            reduce(
                operator.or_,
                (Q(admin_areas__contains=[selected_area]) for selected_area in value),
            )
        )

    def text_search(self, queryset, name, value):
        """
        custom text search against multiple fields
            full value of code
            full text search on summary
            partial search on title
        """

        MAX_DEPTH_COUNT = 20

        # Assuming the name field can appear in any of the nested dicts inside companies/related_organisations
        company_queries = []
        for i in range(MAX_DEPTH_COUNT):
            company_queries.append(Q(**{f"companies__{i}__name__icontains": value}))
            company_queries.append(
                Q(**{f"related_organisations__{i}__name__icontains": value})
            )

        combined_company_related_organisation_query = Q()
        for query in company_queries:
            combined_company_related_organisation_query |= query

        return queryset.annotate(
            search=SearchVector("summary", "export_description"),
        ).filter(
            Q(code__icontains=value)
            | Q(search=value)
            | Q(title__icontains=value)
            | Q(public_barrier__id__iexact=value.lstrip("PID-").upper())
            | Q(combined_company_related_organisation_query)
        )

    def my_barriers(self, queryset, name, value):
        if value:
            current_user = self.get_user()
            qs = queryset.filter(created_by=current_user, draft=False)
            return qs
        return queryset

    def team_barriers(self, queryset, name, value):
        if value:
            current_user = self.get_user()
            return queryset.filter(
                Q(barrier_team__user=current_user) & Q(barrier_team__archived=False)
            ).exclude(created_by=current_user)
        return queryset

    def member_filter(self, queryset, name, value):
        if value:
            member = get_object_or_404(collaboration_models.TeamMember, pk=value)
            return queryset.filter(barrier_team__user=member.user)
        return queryset

    def public_view_filter(self, queryset, name, value):
        public_queryset = queryset.none()

        if "changed" in value:
            value.remove("changed")
            changed_ids = (
                queryset.annotate(
                    change=Concat(
                        "cached_history_items__model",
                        V("."),
                        "cached_history_items__field",
                        output_field=CharField(),
                    ),
                    change_date=F("cached_history_items__date"),
                )
                .filter(
                    public_barrier___public_view_status=PublicBarrierStatus.PUBLISHED,
                    change_date__gt=F("public_barrier__last_published_on"),
                    change__in=(
                        "barrier.categories",
                        "barrier.location",
                        "barrier.sectors",
                        "barrier.status",
                        "barrier.summary",
                        "barrier.title",
                    ),
                )
                .values_list("id", flat=True)
            )
            public_queryset = queryset.filter(id__in=changed_ids)

        if "not_yet_sifted" in value:
            value.remove("not_yet_sifted")
            public_queryset = queryset.filter(public_eligibility=None)

        status_lookup = {
            "unknown": PublicBarrierStatus.UNKNOWN,
            "ineligible": PublicBarrierStatus.INELIGIBLE,
            "eligible": PublicBarrierStatus.ELIGIBLE,
            "ready": PublicBarrierStatus.READY,
            "published": PublicBarrierStatus.PUBLISHED,
            "unpublished": PublicBarrierStatus.UNPUBLISHED,
            "review_later": PublicBarrierStatus.REVIEW_LATER,
        }
        statuses = [
            status_lookup.get(status)
            for status in value
            if status in status_lookup.keys()
        ]
        public_queryset = public_queryset | queryset.filter(
            public_barrier___public_view_status__in=statuses
        )
        return queryset & public_queryset

    def tags_filter(self, queryset, name, value):
        return queryset.filter(tags__in=value)

    def resolved_date_filter(self, queryset, name, value):
        dates_list = value.split(",")
        start_date = dates_list[0]
        end_date = dates_list[1]

        # Exlude any barrier from the result which has the corresponding status but sits outside
        # the given range.
        if name == "status_date_resolved_in_full":
            return queryset.exclude(
                Q(status__in="4"), ~Q(status_date__range=(start_date, end_date))
            )
        elif name == "status_date_resolved_in_part":
            return queryset.exclude(
                Q(status__in="3"),
                ~Q(status_date__range=(start_date, end_date)),
            )
        elif name == "status_date_open_in_progress":
            return queryset.exclude(
                Q(status__in="2"),
                ~Q(estimated_resolution_date__range=(start_date, end_date)),
            )
        elif name == "status_date_open_pending_action":
            return queryset.exclude(
                Q(status__in="1"),
                ~Q(estimated_resolution_date__range=(start_date, end_date)),
            )

    def wto_filter(self, queryset, name, value):
        wto_queryset = queryset.none()

        if "wto_has_been_notified" in value:
            wto_queryset = wto_queryset | queryset.filter(
                wto_profile__wto_has_been_notified=True
            )
        if "wto_should_be_notified" in value:
            wto_queryset = wto_queryset | queryset.filter(
                wto_profile__wto_should_be_notified=True
            )
        if "has_raised_date" in value:
            wto_queryset = wto_queryset | queryset.filter(
                wto_profile__raised_date__isnull=False
            )
        if "has_committee_raised_in" in value:
            wto_queryset = wto_queryset | queryset.filter(
                wto_profile__committee_raised_in__isnull=False
            )
        if "has_case_number" in value:
            wto_queryset = wto_queryset | queryset.filter(
                wto_profile__isnull=False
            ).exclude(wto_profile__case_number="")
        if "has_no_information" in value:
            wto_queryset = wto_queryset | queryset.filter(wto_profile__isnull=True)

        return queryset & wto_queryset

    def economic_assessment_eligibility_filter(
        self, queryset: QuerySet, name: str, value: List[str]
    ):
        if not value:
            return queryset

        base_query = queryset.none()

        if "eligible" in value:
            base_query = base_query | queryset.filter(
                economic_assessment_eligibility=True
            )

        if "ineligible" in value:
            base_query = base_query | queryset.filter(
                economic_assessment_eligibility=False
            )

        if "not_yet_marked" in value:
            base_query = base_query | queryset.filter(
                economic_assessment_eligibility__isnull=True
            )

        return base_query

    def economic_assessment_filter(self, queryset, name, value):
        assessment_queryset = queryset.none()

        if "with" in value:
            assessment_queryset = assessment_queryset | queryset.filter(
                economic_assessments__archived=False,
            )
        if "without" in value:
            assessment_queryset = assessment_queryset | queryset.filter(
                economic_assessments__isnull=True,
            )
        if "ready_for_approval" in value:
            assessment_queryset = assessment_queryset | queryset.filter(
                economic_assessments__archived=False,
                economic_assessments__ready_for_approval=True,
                economic_assessments__approved__isnull=True,
            )

        return queryset & assessment_queryset

    def economic_impact_assessment_filter(self, queryset, name, value):
        assessment_queryset = queryset.none()

        if "with" in value:
            assessment_queryset = assessment_queryset | queryset.filter(
                economic_assessments__economic_impact_assessments__archived=False,
            )
        if "without" in value:
            assessment_queryset = assessment_queryset | queryset.filter(
                economic_assessments__economic_impact_assessments__isnull=True,
            )

        return queryset & assessment_queryset

    def commodity_code_filter(self, queryset, name, value):
        filters = Q()
        if "with" in value:
            filters &= ~Q(commodities=None)
        if "without" in value:
            filters &= Q(commodities=None)
        return queryset.filter(filters)

    def commercial_value_estimate_filter(self, queryset, name, value):
        filters = Q()
        if "with" in value:
            filters &= ~Q(commercial_value=None)
        if "without" in value:
            filters &= Q(commercial_value=None)
        return queryset.filter(filters)

    def export_types_filter(self, queryset, name, value: List[str]):
        # Filtering the queryset based on the selected export types
        return queryset.filter(export_types__name__in=value)

    def start_date_filter(self, queryset, name, value):
        start_date, end_date = value
        # Filtering the queryset based on the start_date range
        return queryset.filter(start_date__range=(start_date, end_date))


class PublicBarrierFilterSet(django_filters.FilterSet):
    """
    Custom FilterSet to handle filters on PublicBarriers
    """

    status = django_filters.BaseInFilter("_public_view_status", method="status_filter")
    country = django_filters.BaseInFilter("country")
    location = django_filters.BaseInFilter(method="location_filter")
    region = django_filters.BaseInFilter(method="region_filter")
    sector = django_filters.BaseInFilter(method="sector_filter")
    organisation = django_filters.BaseInFilter(method="organisation_filter")
    awaiting_review_from = django_filters.BaseInFilter(
        method="awaiting_review_from_filter"
    )

    def sector_filter(self, queryset, name, value):
        """
        custom filter for multi-select filtering of Sectors field,
        which is ArrayField
        """
        return queryset.filter(
            Q(barrier__all_sectors=True) | Q(barrier__sectors__overlap=value)
        )

    def awaiting_review_from_filter(self, queryset, name, value):
        AWAITING_REVIEW_FROM_MAP = AWAITING_REVIEW_FROM._identifier_map
        q_filters = Q()
        if AWAITING_REVIEW_FROM_MAP["CONTENT"] in value:
            q_filters = q_filters | Q(
                light_touch_reviews__enabled=True,
                light_touch_reviews__content_team_approval=False,
            )

        if AWAITING_REVIEW_FROM_MAP["CONTENT_AFTER_CHANGES"] in value:
            q_filters = q_filters | Q(
                light_touch_reviews__enabled=True,
                light_touch_reviews__has_content_changed_since_approval=True,
            )

        if AWAITING_REVIEW_FROM_MAP["HM_TRADE_COMMISSION"] in value:
            q_filters = q_filters | Q(
                light_touch_reviews__enabled=True,
                light_touch_reviews__hm_trade_commissioner_approval=False,
                light_touch_reviews__hm_trade_commissioner_approval_enabled=True,
            )

        if AWAITING_REVIEW_FROM_MAP["GOVERNMENT_ORGANISATION"] in value:
            q_filters = q_filters | Q(
                light_touch_reviews__enabled=True,
                light_touch_reviews__missing_government_organisation_approvals__len__gt=0,
            )

        return queryset.filter(q_filters)

    def organisation_filter(self, queryset, name, value):
        """
        custom filter for multi-select filtering of Government Organisations field,
        which is a ManyToMany on the Barrier model
        """
        return queryset.filter(barrier__organisations__id__in=value)

    def region_filter(self, queryset, name, value):
        countries = set()
        for region_id in value:
            countries.update(
                metadata_utils.get_country_ids_by_overseas_region(region_id)
            )
        return queryset.filter(barrier__country__in=countries)

    def status_filter(self, queryset, name, value):
        """
        Filters on _public_view_status and if value is 'change'
        only select public barriers where the parent barrier had some
        changes
        """
        public_queryset = queryset.none()

        if "changed" in value:
            value.remove("changed")
            changed_ids = (
                queryset.annotate(
                    change=Concat(
                        "barrier__cached_history_items__model",
                        V("."),
                        "barrier__cached_history_items__field",
                        output_field=CharField(),
                    ),
                    change_date=F("barrier__cached_history_items__date"),
                )
                .filter(
                    _public_view_status=PublicBarrierStatus.PUBLISHED,
                    change_date__gt=F("last_published_on"),
                    change__in=(
                        "barrier.categories",
                        "barrier.location",
                        "barrier.sectors",
                        "barrier.status",
                        "barrier.summary",
                        "barrier.title",
                    ),
                )
                .values_list("id", flat=True)
            )
            public_queryset = queryset.filter(id__in=changed_ids)

        if "not_yet_sifted" in value:
            value.remove("not_yet_sifted")
            public_queryset = queryset.filter(public_eligibility=None)

        statuses = [int(status) for status in value]
        public_queryset = public_queryset | queryset.filter(
            _public_view_status__in=statuses
        )
        return queryset & public_queryset

    def location_filter(self, queryset, name, value):
        """
        custom filter for retrieving barriers of all countries of an overseas region
        """
        location = self.clean_location_value(value)

        tb_queryset = queryset.none()

        if location["trading_blocs"]:
            tb_queryset = queryset.filter(
                barrier__trading_bloc__in=location["trading_blocs"]
            )

            if "country_trading_bloc" in self.data:
                trading_bloc_countries = []
                for trading_bloc in self.data["country_trading_bloc"].split(","):
                    trading_bloc_countries += (
                        metadata_utils.get_trading_bloc_country_ids(trading_bloc)
                    )

                tb_queryset = tb_queryset | queryset.filter(
                    barrier__country__in=trading_bloc_countries,
                    barrier__caused_by_trading_bloc=True,
                )

        return tb_queryset | queryset.filter(
            Q(barrier__country__in=location["countries"])
            | Q(barrier__country__in=location["overseas_region_countries"])
            | Q(barrier__admin_areas__overlap=location["countries"])
        )


User = get_user_model()


class BarrierRequestDownloadApproval(models.Model):

    user = models.ForeignKey(
        User,
        null=True,
        blank=True,
        on_delete=models.SET_NULL,
        related_name="barrier_request_download_approvals",
    )

    created = models.DateTimeField(auto_now_add=True)
    updated = models.DateTimeField(auto_now=True)
    notification_sent = models.BooleanField(default=False)
    notification_sent_at = models.DateTimeField(null=True, blank=True)

    def send_notification(self):
        if self.notification_sent:
            return

        recipient_emails = settings.SEARCH_DOWNLOAD_APPROVAL_REQUEST_EMAILS

        client = NotificationsAPIClient(settings.NOTIFY_API_KEY)
        group_id = Group.objects.get(
            name=settings.APPROVED_FOR_BARRIER_DOWNLOADS_GROUP_NAME
        ).id
        user_group_approval_path = f"/users/add/?group={group_id}"
        approval_url: str = urllib.parse.urljoin(
            settings.FRONTEND_DOMAIN, user_group_approval_path
        )
        for recipient_email in recipient_emails:
            client.send_email_notification(
                email_address=recipient_email,
                template_id=settings.SEARCH_DOWNLOAD_APPROVAL_NOTIFICATION_ID,
                personalisation={
                    "first_name": self.user.first_name.capitalize(),
                    "last_name": self.user.last_name.capitalize(),
                    "administration_link": approval_url,
                    "email_address": self.user.email,
                },
            )

        self.notification_sent = True
        self.notification_sent_at = timezone.now()
        self.save()


class BarrierSearchCSVDownloadEvent(models.Model):

    email = models.EmailField()
    barrier_ids = models.TextField(validators=[int_list_validator])
    created = models.DateTimeField(auto_now_add=True)


class BarrierTopPrioritySummary(models.Model):
    top_priority_summary_text = models.TextField(blank=True, default="")
    created_by = models.ForeignKey(
        User,
        null=True,
        blank=True,
        on_delete=models.SET_NULL,
        related_name="top_priority_summary_submit_user",
    )
    created_on = models.DateTimeField(null=True, blank=True, auto_now=False)
    modified_by = models.ForeignKey(
        User,
        null=True,
        blank=True,
        on_delete=models.SET_NULL,
        related_name="top_priority_summary_modify_user",
    )
    modified_on = models.DateTimeField(null=True, blank=True, auto_now=False)
    barrier = models.ForeignKey(
        Barrier,
        blank=True,
        on_delete=models.CASCADE,
        related_name="top_priority_summary",
        primary_key=True,
    )


class BarrierNextStepItem(BaseModel):
    id = models.UUIDField(primary_key=True, default=uuid4)
    status = models.CharField(
        max_length=15,
        choices=NEXT_STEPS_ITEMS_STATUS_CHOICES,
        default=NEXT_STEPS_ITEMS_STATUS_CHOICES.IN_PROGRESS,
        blank=True,
    )
    next_step_owner = models.TextField()
    next_step_item = models.TextField()
    start_date = models.DateField(blank=True, null=True, auto_now_add=True)
    completion_date = models.DateField(blank=True, null=True)
    barrier = models.ForeignKey(
        "Barrier",
        blank=True,
        on_delete=models.CASCADE,
        related_name="next_steps_items",
    )
    history = HistoricalRecords()

    class Meta:
        # order by date descending
        ordering = ("-completion_date",)
        verbose_name = "Barrier Next Step Item"
        verbose_name_plural = "Barrier Next Step Items"<|MERGE_RESOLUTION|>--- conflicted
+++ resolved
@@ -1401,24 +1401,14 @@
 
         # If we're only concerned with main sectors and there's no provided value,
         # we can directly check if main_sector is not null
-<<<<<<< HEAD
-        if only_main_sector and not value:
-            return queryset.filter(main_sector__isnull=False).distinct()
-=======
         if only_main_sector == "yes" and not value:
             return queryset.filter(main_sector__isnull=False)
->>>>>>> 41825dc0
 
         # Define base query based on provided options
         base_query = Q(all_sectors=not ignore_all_sectors) | Q(main_sector__in=value)
 
-<<<<<<< HEAD
-        if only_main_sector:
-            return queryset.filter(base_query).distinct()
-=======
         if only_main_sector == "yes":
             return queryset.filter(base_query)
->>>>>>> 41825dc0
 
         # Add overlap condition for sectors
         return queryset.filter(base_query | Q(sectors__overlap=value))
