--- conflicted
+++ resolved
@@ -134,18 +134,11 @@
     )
     # next steps will be saved here momentarily during reporting.
     # once the report is ready for submission, this will be added as a new note
-<<<<<<< HEAD
-    next_steps_summary = models.TextField(
-        null=True
-    )
-    eu_exit_related = models.NullBooleanField()
-=======
     next_steps_summary = models.TextField(null=True)
     eu_exit_related = models.PositiveIntegerField(
         choices=ADV_BOOLEAN,
         null=True
     )
->>>>>>> 8417581b
 
     barrier_type = models.ForeignKey(
         BarrierType,
