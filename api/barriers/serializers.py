--- conflicted
+++ resolved
@@ -177,17 +177,6 @@
     def get_modified_by(self, obj):
         return obj.modified_user
 
-<<<<<<< HEAD
-    def get_current_status(self, obj):
-        return {
-            "status": obj.status,
-            "status_date": obj.status_date,
-            "status_summary": obj.status_summary,
-        }
-
-    def get_barrier_types(self, obj):
-        return [barrier_type.id for barrier_type in obj.barrier_types.all()]
-=======
     def get_barrier_type(self, obj):
         if obj.barrier_type is None:
             return None
@@ -198,7 +187,6 @@
                 "description": obj.barrier_type.description,
                 "category": obj.barrier_type_category,
             }
->>>>>>> 5dc3b75e
 
     def get_priority(self, obj):
         """  Custom Serializer Method Field for exposing barrier priority """
