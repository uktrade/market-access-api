from datetime import datetime
from django.conf import settings

from django.core.cache import cache
from django.shortcuts import get_object_or_404

from rest_framework import serializers
from rest_framework.utils import model_meta

from api.barriers.models import BarrierInstance
from api.core.validate_utils import DataCombiner
from api.metadata.constants import (
    ADV_BOOLEAN,
    ASSESMENT_IMPACT,
    BARRIER_SOURCE,
    BARRIER_STATUS,
    BARRIER_PENDING,
    STAGE_STATUS,
    PROBLEM_STATUS_TYPES
)
from api.core.validate_utils import DataCombiner
from api.metadata.utils import (
    get_admin_areas,
    get_barrier_types,
    get_countries,
    get_sectors,
)
from api.collaboration.models import TeamMember

# pylint: disable=R0201


class BarrierReportStageListingField(serializers.RelatedField):
    def to_representation(self, value):
        stage_status_dict = dict(STAGE_STATUS)
        return {
            "stage_code": value.stage.code,
            "stage_desc": value.stage.description,
            "status_id": value.status,
            "status_desc": stage_status_dict[value.status],
        }


class BarrierReportSerializer(serializers.ModelSerializer):
    progress = BarrierReportStageListingField(many=True, read_only=True)
    created_by = serializers.SerializerMethodField()

    class Meta:
        model = BarrierInstance
        fields = (
            "id",
            "code",
            "problem_status",
            "is_resolved",
            "resolved_date",
            "resolved_status",
            "status",
            "status_summary",
            "status_date",
            "export_country",
            "country_admin_areas",
            "sectors_affected",
            "all_sectors",
            "sectors",
            "product",
            "source",
            "other_source",
            "barrier_title",
            "problem_description",
            "next_steps_summary",
            "eu_exit_related",
            "progress",
            "created_by",
            "created_on",
            "modified_by",
            "modified_on",
        )
        read_only_fields = (
            "id",
            "code",
            "status",
            "status_date",
            "progress",
            "created_by",
            "created_on",
            "modified_by",
            "modified_on",
        )

    def get_created_by(self, obj):
        if obj.created_by is None:
            return None

        return {"id": obj.created_by.id, "name": obj.created_user}

    # def validate(self, data):
    #     """
    #     Performs cross-field validation
    #     """
    #     combiner = DataCombiner(self.instance, data)

    #     sectors_affected = combiner.get_value('sectors_affected')
    #     all_sectors = combiner.get_value('all_sectors')
    #     sectors = combiner.get_value('sectors')

    #     if sectors_affected and all_sectors is None and sectors is None:
    #         raise serializers.ValidationError('missing data')

    #     if sectors_affected and all_sectors and sectors:
    #         raise serializers.ValidationError('conflicting input')

    #     return data


class BarrierCsvExportSerializer(serializers.Serializer):
    """ Serializer for CSV export """
    
    id = serializers.UUIDField()
    code = serializers.CharField()
    scope = serializers.SerializerMethodField()
    status = serializers.SerializerMethodField()
    barrier_title = serializers.CharField()
    sectors = serializers.SerializerMethodField()
    overseas_region = serializers.SerializerMethodField()
    country = serializers.SerializerMethodField()
    admin_areas = serializers.SerializerMethodField()
    barrier_types = serializers.SerializerMethodField()
    product = serializers.CharField()
    source = serializers.SerializerMethodField()
    priority = serializers.SerializerMethodField()
    team_count = serializers.IntegerField()
    resolved_date = serializers.SerializerMethodField()
    reported_on = serializers.DateTimeField(format="%Y-%m-%d")
    modified_on = serializers.DateTimeField(format="%Y-%m-%d")
<<<<<<< HEAD
    assessment_impact = serializers.SerializerMethodField()
    value_to_economy = serializers.SerializerMethodField()
    import_market_size = serializers.SerializerMethodField()
    commercial_value = serializers.SerializerMethodField()
    export_value = serializers.SerializerMethodField()

=======
    resolved_date = serializers.SerializerMethodField()
    team_count = serializers.SerializerMethodField()
>>>>>>> 61c95ffd

    class Meta:
        model = BarrierInstance
        fields = (
            "id",
            "code",
            "barrier_title",
            "status",
            "priority",
            "overseas_region",
            "country",
            "admin_areas",
            "sectors",
            "product",
            "scope",
            "barrier_types",
            "source",
<<<<<<< HEAD
            "team_count",
=======
            "priority",
            "team_count",
            "resolved_date",
>>>>>>> 61c95ffd
            "reported_on",
            "resolved_date",
            "modified_on",
	        "assessment_impact",
	        "value_to_economy",
	        "import_market_size",
	        "commercial_value",
	        "export_value",
        )

    def get_scope(self, obj):
        """  Custom Serializer Method Field for exposing current problem scope display value """
        print(obj.__dict__)
        problem_status_dict = dict(PROBLEM_STATUS_TYPES)
        return problem_status_dict.get(obj.problem_status, "Unknown")

    def get_assessment_impact(self, obj):
        if hasattr(obj, "assessment"):
            impact_dict = dict(ASSESMENT_IMPACT)
            return impact_dict.get(obj.assessment.impact, None)
        return None
    
    def get_value_to_economy(self, obj):
        if hasattr(obj, "assessment"):
            return obj.assessment.value_to_economy
        return None

    def get_import_market_size(self, obj):
        if hasattr(obj, "assessment"):
            return obj.assessment.import_market_size
        return None

    def get_commercial_value(self, obj):
        if hasattr(obj, "assessment"):
            return obj.assessment.commercial_value
        return None

    def get_export_value(self, obj):
        if hasattr(obj, "assessment"):
            return obj.assessment.export_value
        return None

    def get_status(self, obj):
        """  Custom Serializer Method Field for exposing current status display value """
        status_dict = dict(BARRIER_STATUS)
        sub_status_dict = dict(BARRIER_PENDING)
        status = status_dict.get(obj.status, "Unknown")
        if status == "Open: Pending action":
            status = f"{status} ({sub_status_dict.get(obj.sub_status, 'Unknown')})"
        return status

    def get_sectors(self, obj):
        if obj.sectors_affected:
            if obj.all_sectors:
                return "All"
            else:
                dh_sectors = cache.get_or_set("dh_sectors", get_sectors, 72000)
                sectors = []
                if obj.sectors:
                    for sector in obj.sectors:
                        sectors.extend([s["name"] for s in dh_sectors if s["id"] == str(sector)])
                return sectors
        else:
            return "N/A"
    
    def get_country(self, obj):
        dh_countries = cache.get_or_set("dh_countries", get_countries, 72000)
        country = [c["name"] for c in dh_countries if c["id"] == str(obj.export_country)]
        return country

    def get_overseas_region(self, obj):
        dh_countries = cache.get_or_set("dh_countries", get_countries, 72000)
        country = [c for c in dh_countries if c["id"] == str(obj.export_country)]
        if len(country) > 0:
            overseas_region = country[0].get("overseas_region", None)
            if overseas_region is not None:
                return overseas_region["name"]
        return None
    
    def get_admin_areas(self, obj):
        dh_areas = cache.get_or_set("dh_admin_areas", get_admin_areas, 72000)
        areas = []
        if obj.country_admin_areas:
            for area in obj.country_admin_areas:
                areas.extend([a["name"] for a in dh_areas if a["id"] == str(area)])
        return areas

    def get_barrier_types(self, obj):
        dh_btypes = get_barrier_types()
        btypes = []
        if obj.barrier_types:
            for btype in obj.barrier_types.all():
                btypes.append(btype.title)
        return btypes

    def get_eu_exit_related(self, obj):
        """  Custom Serializer Method Field for exposing current eu_exit_related display value """
        eu_dict = dict(ADV_BOOLEAN)
        return eu_dict.get(obj.eu_exit_related, "Unknown")

    def get_source(self, obj):
        """  Custom Serializer Method Field for exposing source display value """
        source_dict = dict(BARRIER_SOURCE)
        return source_dict.get(obj.source, "Unknown")

    def get_priority(self, obj):
        """  Custom Serializer Method Field for exposing barrier priority """
        if obj.priority:
            return obj.priority.name
        else:
            return "Unknown"

    def get_resolved_date(self, obj):
        """
        Customer field to return resolved_date if the barrier was resolved by the time it was reported
        otherwise return status_date, if current status is resolved
        """
        if obj.resolved_date:
            return obj.resolved_date
        else:
            if obj.status == 4:
                return obj.status_date

        return None

    def get_team_count(self, obj):
        return TeamMember.objects.filter(barrier=obj).count()


class BarrierListSerializer(serializers.ModelSerializer):
    """ Serializer for listing Barriers """

    priority = serializers.SerializerMethodField()
    status = serializers.SerializerMethodField()

    class Meta:
        model = BarrierInstance
        fields = (
            "id",
            "code",
            "reported_on",
            "problem_status",
            "is_resolved",
            "resolved_date",
            "barrier_title",
            "sectors_affected",
            "all_sectors",
            "sectors",
            "export_country",
            "country_admin_areas",
            "eu_exit_related",
            "status",
            "priority",
            "barrier_types",
            "created_on",
            "modified_on",
        )

    def get_status(self, obj):
        return {
            "id": obj.status,
            "sub_status": obj.sub_status,
            "sub_status_text": obj.sub_status_other,
            "date": obj.status_date.strftime('%Y-%m-%d'),
            "summary": obj.status_summary,
        }

    def get_priority(self, obj):
        """  Custom Serializer Method Field for exposing barrier priority """
        if obj.priority:
            return {
                "code": obj.priority.code,
                "name": obj.priority.name,
                "order": obj.priority.order,
            }
        else:
            return {"code": "UNKNOWN", "name": "Unknown", "order": 0}


class BarrierInstanceSerializer(serializers.ModelSerializer):
    """ Serializer for Barrier Instance """

    reported_by = serializers.SerializerMethodField()
    modified_by = serializers.SerializerMethodField()
    priority = serializers.SerializerMethodField()
    barrier_types = serializers.SerializerMethodField()
    status = serializers.SerializerMethodField()
    has_assessment = serializers.SerializerMethodField()

    class Meta:
        model = BarrierInstance
        fields = (
            "id",
            "code",
            "problem_status",
            "is_resolved",
            "resolved_date",
            "export_country",
            "country_admin_areas",
            "sectors_affected",
            "all_sectors",
            "sectors",
            "companies",
            "product",
            "source",
            "other_source",
            "barrier_title",
            "problem_description",
            "barrier_types",
            "reported_on",
            "reported_by",
            "status",
            "status_summary",
            "status_date",
            "priority",
            "priority_summary",
            "eu_exit_related",
            "has_assessment",
            "created_on",
            "modified_by",
            "modified_on",
        )
        read_only_fields = (
            "id",
            "code",
            "reported_on",
            "reported_by",
            "priority_date",
            "created_on",
            "modified_on",
            "modifieds_by",
        )
        depth = 1

    def reported_on(self, obj):
        return obj.created_on

    def get_reported_by(self, obj):
        return obj.created_user

    def get_modified_by(self, obj):
        return obj.modified_user

    def get_status(self, obj):
        return {
            "id": obj.status,
            "sub_status": obj.sub_status,
            "sub_status_text": obj.sub_status_other,
            "date": obj.status_date.strftime('%Y-%m-%d'),
            "summary": obj.status_summary,
        }

    def get_barrier_types(self, obj):
        return [barrier_type.id for barrier_type in obj.barrier_types.all()]

    def get_priority(self, obj):
        """  Custom Serializer Method Field for exposing barrier priority """
        if obj.priority:
            return {
                "code": obj.priority.code,
                "name": obj.priority.name,
                "order": obj.priority.order,
            }
        else:
            return {"code": "UNKNOWN", "name": "Unknown", "order": 0}

    def get_has_assessment(self, obj):
        return hasattr(obj, 'assessment')

    def _get_value(self, source1, source2, field_name):
        if field_name in source1:
            return source1[field_name]
        if field_name in source2:
            return source2[field_name]
        return None

    def validate(self, data):
        """
        Performs cross-field validation
        status validations:
        if status_summary is provided, status_date is mandatory
            when current status is Resolved
         if status_date is provided, status_summary is also expected
        """
        # status_summary = data.get('status_summary', None)
        # status_date = data.get('status_date', None)
        # if status_date is not None and status_summary is None:
        #     raise serializers.ValidationError('missing data')


        # if status_summary is not None:
        #     barrier = BarrierInstance.objects.get(id=self.instance.id)
        #     if barrier.status == 4:
        #         if status_date is None:
        #             raise serializers.ValidationError('missing data')
        #     else:
        #         # ignore status_date if provided
        #         data["status_date"] = getattr(self.instance, "status_date")
        return data


class BarrierResolveSerializer(serializers.ModelSerializer):
    """ Serializer for resolving a barrier """

    class Meta:
        model = BarrierInstance
        fields = (
            "id",
            "status",
            "status_date",
            "status_summary",
            "created_on",
            "created_by",
        )
        read_only_fields = ("id", "status", "created_on", "created_by")


class BarrierStaticStatusSerializer(serializers.ModelSerializer):
    """ generic serializer for other barrier statuses """

    class Meta:
        model = BarrierInstance
        fields = (
            "id",
            "status",
            "sub_status",
            "sub_status_other",
            "status_date",
            "status_summary",
            "created_on",
            "created_by",
        )
        read_only_fields = (
            "id",
            "status",
            "status_date",
            "is_active",
            "created_on",
            "created_by",
        )<|MERGE_RESOLUTION|>--- conflicted
+++ resolved
@@ -132,17 +132,14 @@
     resolved_date = serializers.SerializerMethodField()
     reported_on = serializers.DateTimeField(format="%Y-%m-%d")
     modified_on = serializers.DateTimeField(format="%Y-%m-%d")
-<<<<<<< HEAD
     assessment_impact = serializers.SerializerMethodField()
     value_to_economy = serializers.SerializerMethodField()
     import_market_size = serializers.SerializerMethodField()
     commercial_value = serializers.SerializerMethodField()
     export_value = serializers.SerializerMethodField()
 
-=======
     resolved_date = serializers.SerializerMethodField()
     team_count = serializers.SerializerMethodField()
->>>>>>> 61c95ffd
 
     class Meta:
         model = BarrierInstance
@@ -160,13 +157,10 @@
             "scope",
             "barrier_types",
             "source",
-<<<<<<< HEAD
             "team_count",
-=======
             "priority",
             "team_count",
             "resolved_date",
->>>>>>> 61c95ffd
             "reported_on",
             "resolved_date",
             "modified_on",
