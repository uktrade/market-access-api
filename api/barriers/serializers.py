from django.conf import settings

from django.shortcuts import get_object_or_404

from rest_framework import serializers

from api.barriers.models import BarrierInstance
from api.metadata.constants import STAGE_STATUS

# pylint: disable=R0201


class BarrierReportStageListingField(serializers.RelatedField):
    def to_representation(self, value):
        stage_status_dict = dict(STAGE_STATUS)
        return {
            "stage_code": value.stage.code,
            "stage_desc": value.stage.description,
            "status_id": value.status,
            "status_desc": stage_status_dict[value.status],
        }


class BarrierReportSerializer(serializers.ModelSerializer):
    progress = BarrierReportStageListingField(many=True, read_only=True)
    created_by = serializers.SerializerMethodField()

    class Meta:
        model = BarrierInstance
        fields = (
            "id",
            "code",
            "problem_status",
            "is_resolved",
            "status",
            "status_summary",
            "status_date",
            "resolved_date",
            "export_country",
            "country_admin_areas",
            "sectors_affected",
            "sectors",
            "product",
            "source",
            "other_source",
            "barrier_title",
            "problem_description",
            "next_steps_summary",
            "eu_exit_related",
            "progress",
            "created_by",
            "created_on",
            "modified_by",
            "modified_on"
        )
        read_only_fields = (
            "id",
            "code",
            "status",
            "status_date",
            "progress",
            "created_by",
            "created_on"
            "modified_by",
            "modified_on"
        )

    def get_created_by(self, obj):
        return obj.created_user


class BarrierListSerializer(serializers.ModelSerializer):
    """ Serializer for listing Barriers """

    current_status = serializers.SerializerMethodField()
    reported_by = serializers.SerializerMethodField()
    priority = serializers.SerializerMethodField()

    class Meta:
        model = BarrierInstance
        fields = (
            "id",
            "code",
            "reported_on",
            "reported_by",
            "problem_status",
            "is_resolved",
            "resolved_date",
            "barrier_title",
            "sectors_affected",
            "sectors",
            "export_country",
<<<<<<< HEAD
            "country_admin_areas",
=======
            "eu_exit_related",
>>>>>>> 8417581b
            "current_status",
            "priority",
            "barrier_type",
            "barrier_type_category",
            "created_on",
            "modified_on"
        )

    def get_reported_by(self, obj):
        return obj.created_user

    def get_current_status(self, obj):
        """  Custom Serializer Method Field for exposing current barrier status as json """
        return {
            "status": obj.status,
            "status_date": obj.status_date,
            "status_summary": obj.status_summary,
        }

    def get_priority(self, obj):
        """  Custom Serializer Method Field for exposing barrier priority """
        if obj.priority:
            return {
                "code": obj.priority.code,
                "name": obj.priority.name,
                "order": obj.priority.order,
            }
        else:
            return {
                "code": "UNKNOWN",
                "name": "Unknown",
                "order": 0,
            }


class BarrierInstanceSerializer(serializers.ModelSerializer):
    """ Serializer for Barrier Instance """

    current_status = serializers.SerializerMethodField()
    reported_by = serializers.SerializerMethodField()
    barrier_type = serializers.SerializerMethodField()
    modified_by = serializers.SerializerMethodField()
    priority = serializers.SerializerMethodField()

    class Meta:
        model = BarrierInstance
        fields = (
            "id",
            "code",
            "problem_status",
            "is_resolved",
            "resolved_date",
            "export_country",
            "country_admin_areas",
            "sectors_affected",
            "sectors",
            "companies",
            "product",
            "source",
            "other_source",
            "barrier_title",
            "problem_description",
            "barrier_type",
            "barrier_type_category",
            "reported_on",
            "reported_by",
            "current_status",
            "priority",
            "priority_summary",
            "eu_exit_related",
            "created_on",
            "modified_by",
            "modified_on",
        )
        read_only_fields = (
            "id",
            "code",
            "reported_on",
            "reported_by",
            "priority_date",
            "created_on",
            "modified_on",
            "modifieds_by",
        )
        depth = 1

    def reported_on(self, obj):
        return obj.created_on

    def get_reported_by(self, obj):
        return obj.created_user

    def get_modified_by(self, obj):
        return obj.modified_user

    def get_barrier_type(self, obj):
        if obj.barrier_type is None:
            return None
        else:
            return {
                "id": obj.barrier_type.id,
                "title": obj.barrier_type.title,
                "description": obj.barrier_type.description,
                "category": obj.barrier_type_category,
            }

    def get_current_status(self, obj):
        return {
            "status": obj.status,
            "status_date": obj.status_date,
            "status_summary": obj.status_summary,
        }

    def get_priority(self, obj):
        """  Custom Serializer Method Field for exposing barrier priority """
        if obj.priority:
            return {
                "code": obj.priority.code,
                "name": obj.priority.name,
                "order": obj.priority.order,
            }
        else:
            return {
                "code": "UNKNOWN",
                "name": "Unknown",
                "order": 0,
            }


class BarrierResolveSerializer(serializers.ModelSerializer):
    """ Serializer for resolving a barrier """

    class Meta:
        model = BarrierInstance
        fields = (
            "id",
            "status",
            "status_date",
            "status_summary",
            "created_on",
            "created_by",
        )
        read_only_fields = ("id", "status", "created_on", "created_by")


class BarrierStaticStatusSerializer(serializers.ModelSerializer):
    """ generic serializer for other barrier statuses """

    class Meta:
        model = BarrierInstance
        fields = (
            "id",
            "status",
            "status_date",
            "status_summary",
            "created_on",
            "created_by",
        )
        read_only_fields = (
            "id",
            "status",
            "status_date",
            "is_active",
            "created_on",
            "created_by",
        )<|MERGE_RESOLUTION|>--- conflicted
+++ resolved
@@ -90,11 +90,8 @@
             "sectors_affected",
             "sectors",
             "export_country",
-<<<<<<< HEAD
             "country_admin_areas",
-=======
             "eu_exit_related",
->>>>>>> 8417581b
             "current_status",
             "priority",
             "barrier_type",
