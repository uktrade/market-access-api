--- conflicted
+++ resolved
@@ -4,11 +4,7 @@
 
 from rest_framework import serializers
 
-<<<<<<< HEAD
 from api.barriers.models import BarrierInstance
-=======
-from api.barriers.models import BarrierInstance, BarrierInteraction
->>>>>>> bfaebe20
 from api.metadata.constants import STAGE_STATUS
 
 # pylint: disable=R0201
@@ -66,19 +62,6 @@
             "modified_by",
             "modified_on"
         )
-<<<<<<< HEAD
-        read_only_fields = (
-            "id",
-            "code",
-            "status",
-            "status_summary",
-            "status_date",
-            "progress",
-            "created_by",
-            "created_on"
-        )
-=======
->>>>>>> bfaebe20
 
     def get_created_by(self, obj):
         return obj.created_user
