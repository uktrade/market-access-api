from datetime import datetime
from django.conf import settings

from django.shortcuts import get_object_or_404

from rest_framework import serializers

from api.barriers.models import BarrierInstance
from api.core.validate_utils import DataCombiner
from api.metadata.constants import STAGE_STATUS
from api.core.validate_utils import DataCombiner

# pylint: disable=R0201


class BarrierReportStageListingField(serializers.RelatedField):
    def to_representation(self, value):
        stage_status_dict = dict(STAGE_STATUS)
        return {
            "stage_code": value.stage.code,
            "stage_desc": value.stage.description,
            "status_id": value.status,
            "status_desc": stage_status_dict[value.status],
        }


class BarrierReportSerializer(serializers.ModelSerializer):
    progress = BarrierReportStageListingField(many=True, read_only=True)
    created_by = serializers.SerializerMethodField()

    class Meta:
        model = BarrierInstance
        fields = (
            "id",
            "code",
            "problem_status",
            "is_resolved",
            "status",
            "status_summary",
            "status_date",
            "resolved_date",
            "export_country",
            "country_admin_areas",
            "sectors_affected",
            "all_sectors",
            "sectors",
            "product",
            "source",
            "other_source",
            "barrier_title",
            "problem_description",
            "next_steps_summary",
            "eu_exit_related",
            "progress",
            "created_by",
            "created_on",
            "modified_by",
            "modified_on",
        )
        read_only_fields = (
            "id",
            "code",
            "status",
            "status_date",
            "progress",
            "created_by",
            "created_on" "modified_by",
            "modified_on",
        )

    def get_created_by(self, obj):
        if obj.created_by is None:
            return None

        return {"id": obj.created_by.id, "name": obj.created_user}

    def validate(self, data):
        """
        Performs cross-field validation
        """
        combiner = DataCombiner(self.instance, data)

        sectors_affected = combiner.get_value('sectors_affected')
        all_sectors = combiner.get_value('all_sectors')
        sectors = combiner.get_value('sectors')

        if sectors_affected and all_sectors is None and sectors is None:
            raise serializers.ValidationError('missing data')

        if sectors_affected and all_sectors and sectors:
            raise serializers.ValidationError('conflicting input')

        return data


class BarrierListSerializer(serializers.ModelSerializer):
    """ Serializer for listing Barriers """

    reported_by = serializers.SerializerMethodField()
    priority = serializers.SerializerMethodField()

    class Meta:
        model = BarrierInstance
        fields = (
            "id",
            "code",
            "reported_on",
            "reported_by",
            "problem_status",
            "is_resolved",
            "resolved_date",
            "barrier_title",
            "sectors_affected",
            "all_sectors",
            "sectors",
            "export_country",
            "country_admin_areas",
            "eu_exit_related",
            "status",
            "status_date",
            "status_summary",
            "priority",
            "barrier_types",
            "created_on",
            "modified_on",
        )

    def get_reported_by(self, obj):
        return obj.created_user

    def get_current_status(self, obj):
        """  Custom Serializer Method Field for exposing current barrier status as json """
        return {
            "status": obj.status,
            "status_date": obj.status_date,
            "status_summary": obj.status_summary,
        }

    def get_priority(self, obj):
        """  Custom Serializer Method Field for exposing barrier priority """
        if obj.priority:
            return {
                "code": obj.priority.code,
                "name": obj.priority.name,
                "order": obj.priority.order,
            }
        else:
            return {"code": "UNKNOWN", "name": "Unknown", "order": 0}


class BarrierInstanceSerializer(serializers.ModelSerializer):
    """ Serializer for Barrier Instance """

    reported_by = serializers.SerializerMethodField()
    modified_by = serializers.SerializerMethodField()
    priority = serializers.SerializerMethodField()
    barrier_types = serializers.SerializerMethodField()

    class Meta:
        model = BarrierInstance
        fields = (
            "id",
            "code",
            "problem_status",
            "is_resolved",
            "resolved_date",
            "export_country",
            "country_admin_areas",
            "sectors_affected",
            "all_sectors",
            "sectors",
            "companies",
            "product",
            "source",
            "other_source",
            "barrier_title",
            "problem_description",
            "barrier_types",
            "reported_on",
            "reported_by",
            "status",
            "status_summary",
            "status_date",
            "priority",
            "priority_summary",
            "eu_exit_related",
            "created_on",
            "modified_by",
            "modified_on",
        )
        read_only_fields = (
            "id",
            "code",
            "status",
            "reported_on",
            "reported_by",
            "priority_date",
            "created_on",
            "modified_on",
            "modifieds_by",
        )
        depth = 1

    def reported_on(self, obj):
        return obj.created_on

    def get_reported_by(self, obj):
        return obj.created_user

    def get_modified_by(self, obj):
        return obj.modified_user

    def get_current_status(self, obj):
        return {
            "status": obj.status,
            "status_date": obj.status_date,
            "status_summary": obj.status_summary,
        }

    def get_barrier_types(self, obj):
        return [barrier_type.id for barrier_type in obj.barrier_types.all()]

    def get_priority(self, obj):
        """  Custom Serializer Method Field for exposing barrier priority """
        if obj.priority:
            return {
                "code": obj.priority.code,
                "name": obj.priority.name,
                "order": obj.priority.order,
            }
        else:
            return {"code": "UNKNOWN", "name": "Unknown", "order": 0}

<<<<<<< HEAD
    def validate(self, data):
        """
        Performs cross-field validation
        """
        combiner = DataCombiner(self.instance, data)

        sectors_affected = combiner.get_value('sectors_affected')
        all_sectors = combiner.get_value('all_sectors')
        sectors = combiner.get_value('sectors')

        if sectors_affected and all_sectors is None and sectors is None:
            raise serializers.ValidationError('missing data')

        if sectors_affected and all_sectors and sectors:
            raise serializers.ValidationError('conflicting input')

=======
    def _get_value(self, source1, source2, field_name):
        if field_name in source1:
            return source1[field_name]
        if field_name in source2:
            return source2[field_name]
        return None

    def validate(self, data):
        """
        Performs cross-field validation
        status validations:
        if status_summary is provided, status_date is mandatory 
            when current status is Resolved
        if status_date is provided, status_summary is also expected
        """
        status_summary = data.get('status_summary', None)
        status_date = data.get('status_date', None)
        if status_date is not None and status_summary is None:
            raise serializers.ValidationError('missing data')
        
        if status_summary is not None:
            barrier = BarrierInstance.objects.get(id=self.instance.id)
            if barrier.status == 4:
                if status_date is None:
                    raise serializers.ValidationError('missing data')
            else:
                # ignore status_date if provided
                data["status_date"] = getattr(self.instance, "status_date")
>>>>>>> 6fb741f0
        return data


class BarrierResolveSerializer(serializers.ModelSerializer):
    """ Serializer for resolving a barrier """

    class Meta:
        model = BarrierInstance
        fields = (
            "id",
            "status",
            "status_date",
            "status_summary",
            "created_on",
            "created_by",
        )
        read_only_fields = ("id", "status", "created_on", "created_by")


class BarrierStaticStatusSerializer(serializers.ModelSerializer):
    """ generic serializer for other barrier statuses """

    class Meta:
        model = BarrierInstance
        fields = (
            "id",
            "status",
            "status_date",
            "status_summary",
            "created_on",
            "created_by",
        )
        read_only_fields = (
            "id",
            "status",
            "status_date",
            "is_active",
            "created_on",
            "created_by",
        )<|MERGE_RESOLUTION|>--- conflicted
+++ resolved
@@ -231,24 +231,6 @@
         else:
             return {"code": "UNKNOWN", "name": "Unknown", "order": 0}
 
-<<<<<<< HEAD
-    def validate(self, data):
-        """
-        Performs cross-field validation
-        """
-        combiner = DataCombiner(self.instance, data)
-
-        sectors_affected = combiner.get_value('sectors_affected')
-        all_sectors = combiner.get_value('all_sectors')
-        sectors = combiner.get_value('sectors')
-
-        if sectors_affected and all_sectors is None and sectors is None:
-            raise serializers.ValidationError('missing data')
-
-        if sectors_affected and all_sectors and sectors:
-            raise serializers.ValidationError('conflicting input')
-
-=======
     def _get_value(self, source1, source2, field_name):
         if field_name in source1:
             return source1[field_name]
@@ -259,26 +241,18 @@
     def validate(self, data):
         """
         Performs cross-field validation
-        status validations:
-        if status_summary is provided, status_date is mandatory 
-            when current status is Resolved
-        if status_date is provided, status_summary is also expected
-        """
-        status_summary = data.get('status_summary', None)
-        status_date = data.get('status_date', None)
-        if status_date is not None and status_summary is None:
+        """
+        combiner = DataCombiner(self.instance, data)
+
+        sectors_affected = combiner.get_value('sectors_affected')
+        all_sectors = combiner.get_value('all_sectors')
+        sectors = combiner.get_value('sectors')
+
+        if sectors_affected and all_sectors is None and sectors is None:
             raise serializers.ValidationError('missing data')
-        
-        if status_summary is not None:
-            barrier = BarrierInstance.objects.get(id=self.instance.id)
-            if barrier.status == 4:
-                if status_date is None:
-                    raise serializers.ValidationError('missing data')
-            else:
-                # ignore status_date if provided
-                data["status_date"] = getattr(self.instance, "status_date")
->>>>>>> 6fb741f0
-        return data
+
+        if sectors_affected and all_sectors and sectors:
+            raise serializers.ValidationError('conflicting input')
 
 
 class BarrierResolveSerializer(serializers.ModelSerializer):
