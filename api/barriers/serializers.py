--- conflicted
+++ resolved
@@ -337,10 +337,7 @@
 
 class BarrierInstanceSerializer(serializers.ModelSerializer):
     """ Serializer for Barrier Instance """
-<<<<<<< HEAD
-
-=======
->>>>>>> 9bc711c7
+
     archived_by = serializers.SerializerMethodField()
     reported_by = serializers.SerializerMethodField()
     modified_by = serializers.SerializerMethodField()
@@ -392,10 +389,7 @@
             "unarchived_reason",
             "unarchived_on",
             "unarchived_by",
-<<<<<<< HEAD
-=======
             "last_seen_on",
->>>>>>> 9bc711c7
         )
         read_only_fields = (
             "id",
@@ -410,10 +404,7 @@
             "archived_by",
             "unarchived_on",
             "unarchived_by",
-<<<<<<< HEAD
-=======
             "last_seen_on",
->>>>>>> 9bc711c7
         )
         depth = 1
 
