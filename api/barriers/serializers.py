--- conflicted
+++ resolved
@@ -2,12 +2,8 @@
 
 from rest_framework import serializers
 
-<<<<<<< HEAD
-from api.barriers.models import BarrierInstance
-=======
 from api.barriers.models import BarrierInstance, BarrierUserHit
 from api.collaboration.models import TeamMember
->>>>>>> 980a4967
 from api.metadata.constants import (
     ASSESMENT_IMPACT,
     BARRIER_SOURCE,
@@ -16,22 +12,13 @@
     STAGE_STATUS,
     PROBLEM_STATUS_TYPES
 )
-<<<<<<< HEAD
-
-=======
 from api.metadata.serializers import BarrierTagSerializer
->>>>>>> 980a4967
 from api.metadata.utils import (
     adjust_barrier_tags,
     get_admin_areas,
     get_countries,
     get_sectors,
 )
-<<<<<<< HEAD
-from api.collaboration.models import TeamMember
-from api.barriers.models import BarrierUserHit
-=======
->>>>>>> 980a4967
 
 # pylint: disable=R0201
 
@@ -254,14 +241,6 @@
 
     def get_categories(self, obj):
         return [category.title for category in obj.categories.all()]
-<<<<<<< HEAD
-
-    def get_eu_exit_related(self, obj):
-        """  Custom Serializer Method Field for exposing current eu_exit_related display value """
-        eu_dict = dict(ADV_BOOLEAN)
-        return eu_dict.get(obj.eu_exit_related, "Unknown")
-=======
->>>>>>> 980a4967
 
     def get_source(self, obj):
         """  Custom Serializer Method Field for exposing source display value """
@@ -285,10 +264,7 @@
     priority = serializers.SerializerMethodField()
     status = serializers.SerializerMethodField()
     categories = serializers.SerializerMethodField()
-<<<<<<< HEAD
-=======
     tags = BarrierTagSerializer(many=True)
->>>>>>> 980a4967
 
     class Meta:
         model = BarrierInstance
@@ -308,10 +284,7 @@
             "status_summary",
             "priority",
             "categories",
-<<<<<<< HEAD
-=======
             "tags",
->>>>>>> 980a4967
             "created_on",
             "modified_on",
             "archived",
@@ -354,10 +327,7 @@
     status = serializers.SerializerMethodField()
     has_assessment = serializers.SerializerMethodField()
     last_seen_on = serializers.SerializerMethodField()
-<<<<<<< HEAD
-=======
     tags = serializers.SerializerMethodField()
->>>>>>> 980a4967
 
     class Meta:
         model = BarrierInstance
@@ -398,10 +368,7 @@
             "unarchived_on",
             "unarchived_by",
             "last_seen_on",
-<<<<<<< HEAD
-=======
             "tags",
->>>>>>> 980a4967
         )
         read_only_fields = (
             "id",
@@ -487,31 +454,6 @@
 
         return last_seen
 
-<<<<<<< HEAD
-    def validate(self, data):
-        """
-        Performs cross-field validation
-        status validations:
-        if status_summary is provided, status_date is mandatory
-            when current status is Resolved
-         if status_date is provided, status_summary is also expected
-        """
-        # status_summary = data.get('status_summary', None)
-        # status_date = data.get('status_date', None)
-        # if status_date is not None and status_summary is None:
-        #     raise serializers.ValidationError('missing data')
-
-
-        # if status_summary is not None:
-        #     barrier = BarrierInstance.objects.get(id=self.instance.id)
-        #     if barrier.status == 4:
-        #         if status_date is None:
-        #             raise serializers.ValidationError('missing data')
-        #     else:
-        #         # ignore status_date if provided
-        #         data["status_date"] = getattr(self.instance, "status_date")
-        return data
-=======
     def get_tags(self, obj):
         tags = obj.tags.all()
         serializer = BarrierTagSerializer(tags, many=True)
@@ -550,25 +492,6 @@
         # Tags
         tag_ids = self.initial_data.get("tags")
         adjust_barrier_tags(barrier, tag_ids)
->>>>>>> 980a4967
-
-    def update(self, instance, validated_data):
-        if instance.archived is False and validated_data.get("archived") is True:
-            instance.archive(
-                user=self.user,
-                reason=validated_data.get("archived_reason"),
-                explanation=validated_data.get("archived_explanation"),
-            )
-        elif instance.archived is True and validated_data.get("archived") is False:
-            instance.unarchive(
-                user=self.user,
-                reason=validated_data.get("unarchived_reason"),
-            )
-        return super().update(instance, validated_data)
-
-    def save(self, *args, **kwargs):
-        self.user = kwargs.get("modified_by")
-        super().save(*args, **kwargs)
 
 
 class BarrierResolveSerializer(serializers.ModelSerializer):
