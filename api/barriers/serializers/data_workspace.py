--- conflicted
+++ resolved
@@ -221,14 +221,11 @@
     approvers_summary = serializers.SerializerMethodField()
     public_barrier_set_to_awaiting_approval_on = serializers.SerializerMethodField()
     public_barrier_set_to_awaiting_publication_on = serializers.SerializerMethodField()
-<<<<<<< HEAD
     erd_request_status = serializers.SerializerMethodField()
-=======
     preliminary_assessment_value = serializers.SerializerMethodField()
     preliminary_assessment_details = serializers.CharField(
         source="preliminary_assessment.details"
     )
->>>>>>> 734fa1e0
 
     class Meta(BarrierSerializerBase.Meta):
         fields = (
@@ -348,12 +345,9 @@
             "approvers_summary",
             "public_barrier_set_to_awaiting_approval_on",
             "public_barrier_set_to_awaiting_publication_on",
-<<<<<<< HEAD
             "erd_request_status",
-=======
             "preliminary_assessment_value",
             "preliminary_assessment_details",
->>>>>>> 734fa1e0
         )
 
     def to_representation(self, instance):
