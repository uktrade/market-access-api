--- conflicted
+++ resolved
@@ -171,11 +171,8 @@
     is_regional_trade_plan = serializers.SerializerMethodField()
     is_resolved_top_priority = serializers.SerializerMethodField()
     estimated_resolution_updated_date = serializers.SerializerMethodField()
-<<<<<<< HEAD
     date_of_priority_level = serializers.SerializerMethodField()
     date_of_top_priority_scoping = serializers.SerializerMethodField()
-=======
->>>>>>> aebb3ab8
     date_estimated_resolution_date_first_added = serializers.SerializerMethodField()
     previous_estimated_resolution_date = serializers.SerializerMethodField()
     overseas_region = serializers.SerializerMethodField()
@@ -300,11 +297,8 @@
             "resolved_date",
             "is_regional_trade_plan",
             "estimated_resolution_updated_date",
-<<<<<<< HEAD
             "date_of_priority_level",
             "date_of_top_priority_scoping",
-=======
->>>>>>> aebb3ab8
             "date_estimated_resolution_date_first_added",
             "previous_estimated_resolution_date",
             "overseas_region",
@@ -417,7 +411,6 @@
         else:
             return None
 
-<<<<<<< HEAD
     def get_date_of_priority_level(self, instance):
         if instance.priority_level == PRIORITY_LEVELS.NONE:
             return
@@ -449,8 +442,6 @@
             if priority_tag_id not in history[i + 1]["tags_cache"]:
                 return history_item["history_date"]
 
-=======
->>>>>>> aebb3ab8
     def get_date_estimated_resolution_date_first_added(self, instance):
         history = instance.history.filter(
             estimated_resolution_date__isnull=False
