--- conflicted
+++ resolved
@@ -25,13 +25,7 @@
     TRADE_DIRECTION_CHOICES,
     BarrierStatus,
 )
-<<<<<<< HEAD
-
-from ..models import Barrier, BarrierProgressUpdate, BarrierTopPrioritySummary
-from .base import BarrierSerializerBase
-=======
 from api.metadata.utils import get_barrier_tag_from_title
->>>>>>> 02057944
 
 
 class DataworkspaceActionPlanSerializer(serializers.ModelSerializer):
@@ -181,11 +175,8 @@
     is_regional_trade_plan = serializers.SerializerMethodField()
     is_resolved_top_priority = serializers.SerializerMethodField()
     estimated_resolution_updated_date = serializers.SerializerMethodField()
-<<<<<<< HEAD
-=======
     date_of_priority_level = serializers.SerializerMethodField()
     date_of_top_priority_scoping = serializers.SerializerMethodField()
->>>>>>> 02057944
     date_estimated_resolution_date_first_added = serializers.SerializerMethodField()
     previous_estimated_resolution_date = serializers.SerializerMethodField()
     overseas_region = serializers.SerializerMethodField()
@@ -199,11 +190,7 @@
     progress_update_next_steps = serializers.SerializerMethodField()
     progress_update_status = serializers.SerializerMethodField()
     top_priority_summary = serializers.SerializerMethodField()
-<<<<<<< HEAD
-    top_priority_date = serializers.SerializerMethodField()
-=======
     top_priority_requested_date = serializers.SerializerMethodField()
->>>>>>> 02057944
     proposed_top_priority_change_user = serializers.SerializerMethodField()
     proposed_estimated_resolution_date = serializers.SerializerMethodField()
     proposed_estimated_resolution_date_user = serializers.SerializerMethodField()
@@ -217,10 +204,6 @@
     reported_by = serializers.SerializerMethodField()
     barrier_owner = serializers.SerializerMethodField()
     first_published_on = serializers.SerializerMethodField()
-<<<<<<< HEAD
-    set_to_allowed_on = serializers.SerializerMethodField()
-=======
->>>>>>> 02057944
     valuation_assessment_explanation = serializers.SerializerMethodField()
     valuation_assessment_midpoint = serializers.SerializerMethodField()
     valuation_assessment_midpoint_value = serializers.SerializerMethodField()
@@ -316,11 +299,8 @@
             "resolved_date",
             "is_regional_trade_plan",
             "estimated_resolution_updated_date",
-<<<<<<< HEAD
-=======
             "date_of_priority_level",
             "date_of_top_priority_scoping",
->>>>>>> 02057944
             "date_estimated_resolution_date_first_added",
             "previous_estimated_resolution_date",
             "overseas_region",
@@ -334,11 +314,7 @@
             "progress_update_next_steps",
             "progress_update_status",
             "top_priority_summary",
-<<<<<<< HEAD
-            "top_priority_date",
-=======
             "top_priority_requested_date",
->>>>>>> 02057944
             "proposed_top_priority_change_user",
             "next_steps_items",
             "proposed_estimated_resolution_date",
@@ -458,8 +434,6 @@
         else:
             return None
 
-<<<<<<< HEAD
-=======
     def get_date_of_priority_level(self, instance):
         if instance.priority_level == PRIORITY_LEVELS.NONE:
             return
@@ -491,26 +465,17 @@
             if priority_tag_id not in history[i + 1]["tags_cache"]:
                 return history_item["history_date"].strftime("%Y-%m-%d")
 
->>>>>>> 02057944
     def get_date_estimated_resolution_date_first_added(self, instance):
         history = instance.history.filter(
             estimated_resolution_date__isnull=False
         ).order_by("history_date")
 
-<<<<<<< HEAD
-        first = history.values("estimated_resolution_date").first()
-=======
         first = history.values("history_date").first()
->>>>>>> 02057944
 
         if not first:
             return
 
-<<<<<<< HEAD
-        return first["estimated_resolution_date"].strftime("%Y-%m-%d")
-=======
         return first["history_date"].strftime("%Y-%m-%d")
->>>>>>> 02057944
 
     def get_overseas_region(self, instance) -> typing.List[str]:
         if instance.country:
@@ -591,16 +556,10 @@
             return
 
         user = top_priority_summary.created_by
-<<<<<<< HEAD
-        return f"{user.first_name} {user.last_name}"
-
-    def get_top_priority_date(self, instance):
-=======
         if user:
             return f"{user.first_name} {user.last_name or ''}"
 
     def get_top_priority_requested_date(self, instance):
->>>>>>> 02057944
         pending_states = [
             TOP_PRIORITY_BARRIER_STATUS.APPROVAL_PENDING,
             TOP_PRIORITY_BARRIER_STATUS.REMOVAL_PENDING,
@@ -615,20 +574,12 @@
             )
             for i, (top_priority_status, history_date) in enumerate(history):
                 if i == len(history) - 1:
-<<<<<<< HEAD
-                    return history_date
-=======
                     return history_date.strftime("%Y-%m-%d")
->>>>>>> 02057944
                 if (
                     top_priority_status in pending_states
                     and history[i + 1][0] != pending_states
                 ):
-<<<<<<< HEAD
-                    return history_date
-=======
                     return history_date.strftime("%Y-%m-%d")
->>>>>>> 02057944
 
     def get_proposed_estimated_resolution_date(self, instance):
         # only show the proposed date if it is different to the current date
@@ -723,13 +674,6 @@
         if hasattr(obj, "public_barrier"):
             return obj.public_barrier.first_published_on
 
-<<<<<<< HEAD
-    def get_set_to_allowed_on(self, obj):
-        if hasattr(obj, "public_barrier"):
-            return obj.public_barrier.set_to_allowed_on
-
-=======
->>>>>>> 02057944
     def get_economic_assessment_rating(self, obj):
         assessment = obj.current_economic_assessment
         if assessment:
