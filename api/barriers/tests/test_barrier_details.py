from rest_framework import status
from rest_framework.reverse import reverse

from api.barriers.models import BarrierInstance
from api.metadata.models import BarrierType
from api.core.test_utils import APITestMixin, create_test_user


class TestBarrierDetail(APITestMixin):
    def test_barriers_with_sso_kind_user(self):
        list_report_url = reverse("list-reports")
        list_report_response = self.api_client.post(
            list_report_url,
            format="json",
            data={
                "problem_status": 2,
                "is_resolved": True,
                "resolved_date": "2018-09-10",
                "export_country": "66b795e0-ad71-4a65-9fa6-9f1e97e86d67",
                "sectors_affected": True,
                "sectors": [
                    "af959812-6095-e211-a939-e4115bead28a",
                    "9538cecc-5f95-e211-a939-e4115bead28a",
                ],
                "product": "Some product",
                "source": "OTHER",
                "other_source": "Other source",
                "barrier_title": "Some title",
                "problem_description": "Some problem_description",
            },
        )

        assert list_report_response.status_code == status.HTTP_201_CREATED
        instance = BarrierInstance.objects.first()
        assert list_report_response.data["id"] == str(instance.id)

        submit_url = reverse("submit-report", kwargs={"pk": instance.id})
        submit_response = self.api_client.put(submit_url, format="json", data={})
        assert submit_response.status_code == status.HTTP_200_OK

        url = reverse("get-barrier", kwargs={"pk": instance.id})
        response = self.api_client.get(url)
        assert response.status_code == status.HTTP_200_OK
        # assert response["reported_by"] == self.user.username

    def test_barrier_with_user_empty_username(self):
        a_user = create_test_user(
            first_name="", last_name="", email="Testo@Useri.com", username=""
        )
        list_report_url = reverse("list-reports")
        new_api_client = self.create_api_client(user=a_user)
        list_report_response = new_api_client.post(
            list_report_url,
            format="json",
            data={
                "problem_status": 2,
                "is_resolved": True,
                "resolved_date": "2018-09-10",
                "export_country": "66b795e0-ad71-4a65-9fa6-9f1e97e86d67",
                "sectors_affected": True,
                "sectors": [
                    "af959812-6095-e211-a939-e4115bead28a",
                    "9538cecc-5f95-e211-a939-e4115bead28a",
                ],
                "product": "Some product",
                "source": "OTHER",
                "other_source": "Other source",
                "barrier_title": "Some title",
                "problem_description": "Some problem_description",
            },
        )

        assert list_report_response.status_code == status.HTTP_201_CREATED
        instance = BarrierInstance.objects.first()
        assert list_report_response.data["id"] == str(instance.id)

        submit_url = reverse("submit-report", kwargs={"pk": instance.id})
        submit_response = new_api_client.put(submit_url, format="json", data={})
        assert submit_response.status_code == status.HTTP_200_OK

        get_url = reverse("get-barrier", kwargs={"pk": instance.id})
        response = new_api_client.get(get_url)
        assert response.status_code == status.HTTP_200_OK
        barrier = response.data
        assert barrier["reported_by"] == "Testo"
        assert barrier["created_on"] is not None
        assert barrier["modified_by"] == "Testo"
        assert barrier["modified_by"] is not None

    def test_barrier_with_user_email_as_username(self):
        a_user = create_test_user(
            first_name="", last_name="", email="", username="Testo@Useri.com"
        )
        list_report_url = reverse("list-reports")
        new_api_client = self.create_api_client(user=a_user)
        list_report_response = new_api_client.post(
            list_report_url,
            format="json",
            data={
                "problem_status": 2,
                "is_resolved": True,
                "resolved_date": "2018-09-10",
                "export_country": "66b795e0-ad71-4a65-9fa6-9f1e97e86d67",
                "sectors_affected": True,
                "sectors": [
                    "af959812-6095-e211-a939-e4115bead28a",
                    "9538cecc-5f95-e211-a939-e4115bead28a",
                ],
                "product": "Some product",
                "source": "OTHER",
                "other_source": "Other source",
                "barrier_title": "Some title",
                "problem_description": "Some problem_description",
            },
        )

        assert list_report_response.status_code == status.HTTP_201_CREATED
        instance = BarrierInstance.objects.first()
        assert list_report_response.data["id"] == str(instance.id)

        submit_url = reverse("submit-report", kwargs={"pk": instance.id})
        submit_response = new_api_client.put(submit_url, format="json", data={})
        assert submit_response.status_code == status.HTTP_200_OK

        get_url = reverse("get-barrier", kwargs={"pk": instance.id})
        response = new_api_client.get(get_url)
        assert response.status_code == status.HTTP_200_OK
        barrier = response.data
        assert barrier["reported_by"] == "Testo"
        assert barrier["created_on"] is not None
        assert barrier["modified_by"] == "Testo"
        assert barrier["modified_by"] is not None

    def test_barrier_with_user_normal_username(self):
        a_user = create_test_user(
            first_name="", last_name="", email="", username="Test.User"
        )
        list_report_url = reverse("list-reports")
        new_api_client = self.create_api_client(user=a_user)
        list_report_response = new_api_client.post(
            list_report_url,
            format="json",
            data={
                "problem_status": 2,
                "is_resolved": True,
                "resolved_date": "2018-09-10",
                "export_country": "66b795e0-ad71-4a65-9fa6-9f1e97e86d67",
                "sectors_affected": True,
                "sectors": [
                    "af959812-6095-e211-a939-e4115bead28a",
                    "9538cecc-5f95-e211-a939-e4115bead28a",
                ],
                "product": "Some product",
                "source": "OTHER",
                "other_source": "Other source",
                "barrier_title": "Some title",
                "problem_description": "Some problem_description",
            },
        )

        assert list_report_response.status_code == status.HTTP_201_CREATED
        instance = BarrierInstance.objects.first()
        assert list_report_response.data["id"] == str(instance.id)

        submit_url = reverse("submit-report", kwargs={"pk": instance.id})
        submit_response = new_api_client.put(submit_url, format="json", data={})
        assert submit_response.status_code == status.HTTP_200_OK

        get_url = reverse("get-barrier", kwargs={"pk": instance.id})
        response = new_api_client.get(get_url)
        assert response.status_code == status.HTTP_200_OK
        barrier = response.data
        assert barrier["reported_by"] == "Test.User"
        assert barrier["created_on"] is not None
        assert barrier["modified_by"] == "Test.User"
        assert barrier["modified_by"] is not None

    def test_barrier_with_user_normal_username_and_email(self):
        a_user = create_test_user(
            first_name="", last_name="", email="Testo@Useri.com", username="Test.User"
        )
        list_report_url = reverse("list-reports")
        new_api_client = self.create_api_client(user=a_user)
        list_report_response = new_api_client.post(
            list_report_url,
            format="json",
            data={
                "problem_status": 2,
                "is_resolved": True,
                "resolved_date": "2018-09-10",
                "export_country": "66b795e0-ad71-4a65-9fa6-9f1e97e86d67",
                "sectors_affected": True,
                "sectors": [
                    "af959812-6095-e211-a939-e4115bead28a",
                    "9538cecc-5f95-e211-a939-e4115bead28a",
                ],
                "product": "Some product",
                "source": "OTHER",
                "other_source": "Other source",
                "barrier_title": "Some title",
                "problem_description": "Some problem_description",
            },
        )

        assert list_report_response.status_code == status.HTTP_201_CREATED
        instance = BarrierInstance.objects.first()
        assert list_report_response.data["id"] == str(instance.id)

        submit_url = reverse("submit-report", kwargs={"pk": instance.id})
        submit_response = new_api_client.put(submit_url, format="json", data={})
        assert submit_response.status_code == status.HTTP_200_OK

        get_url = reverse("get-barrier", kwargs={"pk": instance.id})
        response = new_api_client.get(get_url)
        assert response.status_code == status.HTTP_200_OK
        barrier = response.data
        assert barrier["reported_by"] == "Test.User"
        assert barrier["created_on"] is not None
        assert barrier["modified_by"] == "Test.User"
        assert barrier["modified_by"] is not None

    def test_barrier_detail_submitted_open_edit_to_resolve(self):
        list_report_url = reverse("list-reports")
        list_report_response = self.api_client.post(
            list_report_url,
            format="json",
            data={
                "problem_status": 2,
                "is_resolved": False,
                "export_country": "66b795e0-ad71-4a65-9fa6-9f1e97e86d67",
                "sectors_affected": True,
                "sectors": [
                    "af959812-6095-e211-a939-e4115bead28a",
                    "9538cecc-5f95-e211-a939-e4115bead28a",
                ],
                "product": "Some product",
                "source": "OTHER",
                "other_source": "Other source",
                "barrier_title": "Some title",
                "problem_description": "Some problem_description",
            },
        )

        assert list_report_response.status_code == status.HTTP_201_CREATED
        instance = BarrierInstance.objects.first()
        assert list_report_response.data["id"] == str(instance.id)

        submit_url = reverse("submit-report", kwargs={"pk": instance.id})
        submit_response = self.api_client.put(submit_url, format="json", data={})
        assert submit_response.status_code == status.HTTP_200_OK

        get_url = reverse("get-barrier", kwargs={"pk": instance.id})
        response = self.api_client.get(get_url)
        assert response.status_code == status.HTTP_200_OK
        assert response.data["id"] == str(instance.id)
        assert response.data["current_status"]["status"] == 2

        resolve_barrier_url = reverse("resolve-barrier", kwargs={"pk": instance.id})
        resolve_barrier_response = self.api_client.put(
            resolve_barrier_url,
            format="json",
            data={
                "status_date": "2018-09-10",
                "status_summary": "dummy summary",
            },
        )

        response = self.api_client.get(get_url)
        assert response.status_code == status.HTTP_200_OK
        assert response.data["id"] == str(instance.id)
        assert response.data["current_status"]["status"] == 4

    def test_barrier_detail_submitted_open_edit_to_hibernate(self):
        list_report_url = reverse("list-reports")
        list_report_response = self.api_client.post(
            list_report_url,
            format="json",
            data={
                "problem_status": 2,
                "is_resolved": False,
                "export_country": "66b795e0-ad71-4a65-9fa6-9f1e97e86d67",
                "sectors_affected": True,
                "sectors": [
                    "af959812-6095-e211-a939-e4115bead28a",
                    "9538cecc-5f95-e211-a939-e4115bead28a",
                ],
                "product": "Some product",
                "source": "OTHER",
                "other_source": "Other source",
                "barrier_title": "Some title",
                "problem_description": "Some problem_description",
            },
        )

        assert list_report_response.status_code == status.HTTP_201_CREATED
        instance = BarrierInstance.objects.first()
        assert list_report_response.data["id"] == str(instance.id)

        submit_url = reverse("submit-report", kwargs={"pk": instance.id})
        submit_response = self.api_client.put(submit_url, format="json", data={})
        assert submit_response.status_code == status.HTTP_200_OK

        get_url = reverse("get-barrier", kwargs={"pk": instance.id})
        response = self.api_client.get(get_url)
<<<<<<< HEAD
        assert response.status_code == status.HTTP_200_OK
        assert response.data["id"] == str(instance.id)
        assert response.data["current_status"]["status"] == 2

        resolve_barrier_url = reverse("hibernate-barrier", kwargs={"pk": instance.id})
        resolve_barrier_response = self.api_client.put(
            resolve_barrier_url,
            format="json",
            data={
                "status_date": "2018-09-10",
                "status_summary": "dummy summary",
            },
        )

        response = self.api_client.get(get_url)
        assert response.status_code == status.HTTP_200_OK
        assert response.data["id"] == str(instance.id)
=======
        assert response.status_code == status.HTTP_200_OK
        assert response.data["id"] == str(instance.id)
        assert response.data["current_status"]["status"] == 2

        resolve_barrier_url = reverse("hibernate-barrier", kwargs={"pk": instance.id})
        resolve_barrier_response = self.api_client.put(
            resolve_barrier_url,
            format="json",
            data={
                "status_date": "2018-09-10",
                "status_summary": "dummy summary",
            },
        )

        response = self.api_client.get(get_url)
        assert response.status_code == status.HTTP_200_OK
        assert response.data["id"] == str(instance.id)
>>>>>>> bfaebe20
        assert response.data["current_status"]["status"] == 5

    def test_barrier_detail_submitted_resolved_edit_to_hibernate(self):
        list_report_url = reverse("list-reports")
        list_report_response = self.api_client.post(
            list_report_url,
            format="json",
            data={
                "problem_status": 2,
                "is_resolved": True,
                "resolved_date": "2018-09-10",
                "export_country": "66b795e0-ad71-4a65-9fa6-9f1e97e86d67",
                "sectors_affected": True,
                "sectors": [
                    "af959812-6095-e211-a939-e4115bead28a",
                    "9538cecc-5f95-e211-a939-e4115bead28a",
                ],
                "product": "Some product",
                "source": "OTHER",
                "other_source": "Other source",
                "barrier_title": "Some title",
                "problem_description": "Some problem_description",
            },
        )

        assert list_report_response.status_code == status.HTTP_201_CREATED
        instance = BarrierInstance.objects.first()
        assert list_report_response.data["id"] == str(instance.id)

        submit_url = reverse("submit-report", kwargs={"pk": instance.id})
        submit_response = self.api_client.put(submit_url, format="json", data={})
        assert submit_response.status_code == status.HTTP_200_OK

        get_url = reverse("get-barrier", kwargs={"pk": instance.id})
        response = self.api_client.get(get_url)
        assert response.status_code == status.HTTP_200_OK
        assert response.data["id"] == str(instance.id)
        assert response.data["current_status"]["status"] == 4

        resolve_barrier_url = reverse("hibernate-barrier", kwargs={"pk": instance.id})
        resolve_barrier_response = self.api_client.put(
            resolve_barrier_url,
            format="json",
            data={
                "status_date": "2018-09-11",
                "status_summary": "dummy summary",
            },
        )

        response = self.api_client.get(get_url)
        assert response.status_code == status.HTTP_200_OK
        assert response.data["id"] == str(instance.id)
        assert response.data["current_status"]["status"] == 5

    def test_barrier_detail_submitted_resolved_edit_to_open(self):
        list_report_url = reverse("list-reports")
        list_report_response = self.api_client.post(
            list_report_url,
            format="json",
            data={
                "problem_status": 2,
                "is_resolved": True,
                "resolved_date": "2018-09-10",
                "export_country": "66b795e0-ad71-4a65-9fa6-9f1e97e86d67",
                "sectors_affected": True,
                "sectors": [
                    "af959812-6095-e211-a939-e4115bead28a",
                    "9538cecc-5f95-e211-a939-e4115bead28a",
                ],
                "product": "Some product",
                "source": "OTHER",
                "other_source": "Other source",
                "barrier_title": "Some title",
                "problem_description": "Some problem_description",
            },
        )

        assert list_report_response.status_code == status.HTTP_201_CREATED
        instance = BarrierInstance.objects.first()
        assert list_report_response.data["id"] == str(instance.id)

        submit_url = reverse("submit-report", kwargs={"pk": instance.id})
        submit_response = self.api_client.put(submit_url, format="json", data={})
        assert submit_response.status_code == status.HTTP_200_OK

        get_url = reverse("get-barrier", kwargs={"pk": instance.id})
        response = self.api_client.get(get_url)
        assert response.status_code == status.HTTP_200_OK
        assert response.data["id"] == str(instance.id)
        assert response.data["current_status"]["status"] == 4

        resolve_barrier_url = reverse("open-barrier", kwargs={"pk": instance.id})
        resolve_barrier_response = self.api_client.put(
            resolve_barrier_url,
            format="json",
            data={
                "status_date": "2018-09-11",
                "status_summary": "dummy summary",
            },
        )

        response = self.api_client.get(get_url)
        assert response.status_code == status.HTTP_200_OK
        assert response.data["id"] == str(instance.id)
        assert response.data["current_status"]["status"] == 2

    def test_barrier_detail_edit_barrier_headline_1(self):
        list_report_url = reverse("list-reports")
        list_report_response = self.api_client.post(
            list_report_url,
            format="json",
            data={
                "problem_status": 2,
                "is_resolved": False,
                "export_country": "66b795e0-ad71-4a65-9fa6-9f1e97e86d67",
                "sectors_affected": True,
                "sectors": [
                    "af959812-6095-e211-a939-e4115bead28a",
                    "9538cecc-5f95-e211-a939-e4115bead28a",
                ],
                "product": "Some product",
                "source": "OTHER",
                "other_source": "Other source",
                "barrier_title": "Some title",
                "problem_description": "Some problem_description",
            },
        )

        assert list_report_response.status_code == status.HTTP_201_CREATED
        instance = BarrierInstance.objects.first()
        assert list_report_response.data["id"] == str(instance.id)

        submit_url = reverse("submit-report", kwargs={"pk": instance.id})
        submit_response = self.api_client.put(submit_url, format="json", data={})
        assert submit_response.status_code == status.HTTP_200_OK

        get_url = reverse("get-barrier", kwargs={"pk": instance.id})
        response = self.api_client.get(get_url)
        assert response.status_code == status.HTTP_200_OK
        assert response.data["id"] == str(instance.id)
        assert response.data["current_status"]["status"] == 2
        assert response.data["problem_status"] == 2
        assert response.data["barrier_title"] == "Some title"
        assert response.data["export_country"] == "66b795e0-ad71-4a65-9fa6-9f1e97e86d67"

        edit_barrier_response = self.api_client.put(
            get_url,
            format="json",
            data={
                "barrier_title": "a different title",
            },
        )

        assert edit_barrier_response.status_code == status.HTTP_200_OK
        assert edit_barrier_response.data["id"] == str(instance.id)
        assert edit_barrier_response.data["barrier_title"] == "a different title"
        assert edit_barrier_response.data["problem_status"] == 2
        assert edit_barrier_response.data["export_country"] == "66b795e0-ad71-4a65-9fa6-9f1e97e86d67"
<<<<<<< HEAD

    def test_barrier_detail_edit_barrier_headline_2(self):
=======

    def test_barrier_detail_edit_barrier_headline_2(self):
        list_report_url = reverse("list-reports")
        list_report_response = self.api_client.post(
            list_report_url,
            format="json",
            data={
                "problem_status": 2,
                "is_resolved": False,
                "export_country": "66b795e0-ad71-4a65-9fa6-9f1e97e86d67",
                "sectors_affected": True,
                "sectors": [
                    "af959812-6095-e211-a939-e4115bead28a",
                    "9538cecc-5f95-e211-a939-e4115bead28a",
                ],
                "product": "Some product",
                "source": "OTHER",
                "other_source": "Other source",
                "barrier_title": "Some title",
                "problem_description": "Some problem_description",
            },
        )

        assert list_report_response.status_code == status.HTTP_201_CREATED
        instance = BarrierInstance.objects.first()
        assert list_report_response.data["id"] == str(instance.id)

        submit_url = reverse("submit-report", kwargs={"pk": instance.id})
        submit_response = self.api_client.put(submit_url, format="json", data={})
        assert submit_response.status_code == status.HTTP_200_OK

        get_url = reverse("get-barrier", kwargs={"pk": instance.id})
        response = self.api_client.get(get_url)
        assert response.status_code == status.HTTP_200_OK
        assert response.data["id"] == str(instance.id)
        assert response.data["current_status"]["status"] == 2
        assert response.data["problem_status"] == 2
        assert response.data["barrier_title"] == "Some title"
        assert response.data["export_country"] == "66b795e0-ad71-4a65-9fa6-9f1e97e86d67"

        edit_barrier_response = self.api_client.put(
            get_url,
            format="json",
            data={
                "problem_status": 1,
                "barrier_title": "a different title",
            },
        )

        assert edit_barrier_response.status_code == status.HTTP_200_OK
        assert edit_barrier_response.data["id"] == str(instance.id)
        assert edit_barrier_response.data["barrier_title"] == "a different title"
        assert edit_barrier_response.data["problem_status"] == 1
        assert edit_barrier_response.data["export_country"] == "66b795e0-ad71-4a65-9fa6-9f1e97e86d67"

    def test_barrier_detail_incorrect_problem_status(self):
        list_report_url = reverse("list-reports")
        list_report_response = self.api_client.post(
            list_report_url,
            format="json",
            data={
                "problem_status": 2,
                "is_resolved": False,
                "export_country": "66b795e0-ad71-4a65-9fa6-9f1e97e86d67",
                "sectors_affected": True,
                "sectors": [
                    "af959812-6095-e211-a939-e4115bead28a",
                    "9538cecc-5f95-e211-a939-e4115bead28a",
                ],
                "product": "Some product",
                "source": "OTHER",
                "other_source": "Other source",
                "barrier_title": "Some title",
                "problem_description": "Some problem_description",
            },
        )

        assert list_report_response.status_code == status.HTTP_201_CREATED
        instance = BarrierInstance.objects.first()
        assert list_report_response.data["id"] == str(instance.id)

        submit_url = reverse("submit-report", kwargs={"pk": instance.id})
        submit_response = self.api_client.put(submit_url, format="json", data={})
        assert submit_response.status_code == status.HTTP_200_OK

        get_url = reverse("get-barrier", kwargs={"pk": instance.id})
        response = self.api_client.get(get_url)
        assert response.status_code == status.HTTP_200_OK
        assert response.data["id"] == str(instance.id)
        assert response.data["current_status"]["status"] == 2
        assert response.data["problem_status"] == 2
        assert response.data["barrier_title"] == "Some title"
        assert response.data["export_country"] == "66b795e0-ad71-4a65-9fa6-9f1e97e86d67"

        edit_barrier_response = self.api_client.put(
            get_url,
            format="json",
            data={
                "barrier_title": "a different title",
                "problem_status": 3
            },
        )

        assert edit_barrier_response.status_code == status.HTTP_400_BAD_REQUEST

    def test_barrier_detail_edit_priority_high(self):
>>>>>>> bfaebe20
        list_report_url = reverse("list-reports")
        list_report_response = self.api_client.post(
            list_report_url,
            format="json",
            data={
                "problem_status": 2,
                "is_resolved": False,
                "export_country": "66b795e0-ad71-4a65-9fa6-9f1e97e86d67",
                "sectors_affected": True,
                "sectors": [
                    "af959812-6095-e211-a939-e4115bead28a",
                    "9538cecc-5f95-e211-a939-e4115bead28a",
                ],
                "product": "Some product",
                "source": "OTHER",
                "other_source": "Other source",
                "barrier_title": "Some title",
                "problem_description": "Some problem_description",
            },
        )

        assert list_report_response.status_code == status.HTTP_201_CREATED
        instance = BarrierInstance.objects.first()
        assert list_report_response.data["id"] == str(instance.id)

        submit_url = reverse("submit-report", kwargs={"pk": instance.id})
        submit_response = self.api_client.put(submit_url, format="json", data={})
        assert submit_response.status_code == status.HTTP_200_OK

        get_url = reverse("get-barrier", kwargs={"pk": instance.id})
        response = self.api_client.get(get_url)
        assert response.status_code == status.HTTP_200_OK
        assert response.data["id"] == str(instance.id)
<<<<<<< HEAD
        assert response.data["current_status"]["status"] == 2
        assert response.data["problem_status"] == 2
        assert response.data["barrier_title"] == "Some title"
        assert response.data["export_country"] == "66b795e0-ad71-4a65-9fa6-9f1e97e86d67"
=======
        assert response.data["priority"]["code"] == "UNKNOWN"
>>>>>>> bfaebe20

        edit_barrier_response = self.api_client.put(
            get_url,
            format="json",
            data={
<<<<<<< HEAD
                "problem_status": 1,
                "barrier_title": "a different title",
=======
                "priority": "HIGH",
                "priority_summary": "some priority summary",
>>>>>>> bfaebe20
            },
        )

        assert edit_barrier_response.status_code == status.HTTP_200_OK
        assert edit_barrier_response.data["id"] == str(instance.id)
<<<<<<< HEAD
        assert edit_barrier_response.data["barrier_title"] == "a different title"
        assert edit_barrier_response.data["problem_status"] == 1
        assert edit_barrier_response.data["export_country"] == "66b795e0-ad71-4a65-9fa6-9f1e97e86d67"

    def test_barrier_detail_incorrect_problem_status(self):
=======
        assert edit_barrier_response.data["priority"]["code"] == "HIGH"

    def test_barrier_detail_edit_priority_MEDIUM(self):
>>>>>>> bfaebe20
        list_report_url = reverse("list-reports")
        list_report_response = self.api_client.post(
            list_report_url,
            format="json",
            data={
                "problem_status": 2,
                "is_resolved": False,
                "export_country": "66b795e0-ad71-4a65-9fa6-9f1e97e86d67",
                "sectors_affected": True,
                "sectors": [
                    "af959812-6095-e211-a939-e4115bead28a",
                    "9538cecc-5f95-e211-a939-e4115bead28a",
                ],
                "product": "Some product",
                "source": "OTHER",
                "other_source": "Other source",
                "barrier_title": "Some title",
                "problem_description": "Some problem_description",
            },
        )

        assert list_report_response.status_code == status.HTTP_201_CREATED
        instance = BarrierInstance.objects.first()
        assert list_report_response.data["id"] == str(instance.id)

        submit_url = reverse("submit-report", kwargs={"pk": instance.id})
        submit_response = self.api_client.put(submit_url, format="json", data={})
        assert submit_response.status_code == status.HTTP_200_OK

        get_url = reverse("get-barrier", kwargs={"pk": instance.id})
        response = self.api_client.get(get_url)
        assert response.status_code == status.HTTP_200_OK
        assert response.data["id"] == str(instance.id)
<<<<<<< HEAD
        assert response.data["current_status"]["status"] == 2
        assert response.data["problem_status"] == 2
        assert response.data["barrier_title"] == "Some title"
        assert response.data["export_country"] == "66b795e0-ad71-4a65-9fa6-9f1e97e86d67"
=======
        assert response.data["priority"]["code"] == "UNKNOWN"
>>>>>>> bfaebe20

        edit_barrier_response = self.api_client.put(
            get_url,
            format="json",
            data={
<<<<<<< HEAD
                "barrier_title": "a different title",
                "problem_status": 3
            },
        )

        assert edit_barrier_response.status_code == status.HTTP_400_BAD_REQUEST

    def test_barrier_detail_edit_priority_high(self):
=======
                "priority": "MEDIUM",
                "priority_summary": "some priority summary",
            },
        )

        assert edit_barrier_response.status_code == status.HTTP_200_OK
        assert edit_barrier_response.data["id"] == str(instance.id)
        assert edit_barrier_response.data["priority"]["code"] == "MEDIUM"

    def test_barrier_detail_edit_priority_low(self):
>>>>>>> bfaebe20
        list_report_url = reverse("list-reports")
        list_report_response = self.api_client.post(
            list_report_url,
            format="json",
            data={
                "problem_status": 2,
                "is_resolved": False,
                "export_country": "66b795e0-ad71-4a65-9fa6-9f1e97e86d67",
                "sectors_affected": True,
                "sectors": [
                    "af959812-6095-e211-a939-e4115bead28a",
                    "9538cecc-5f95-e211-a939-e4115bead28a",
                ],
                "product": "Some product",
                "source": "OTHER",
                "other_source": "Other source",
                "barrier_title": "Some title",
                "problem_description": "Some problem_description",
            },
        )

        assert list_report_response.status_code == status.HTTP_201_CREATED
        instance = BarrierInstance.objects.first()
        assert list_report_response.data["id"] == str(instance.id)

        submit_url = reverse("submit-report", kwargs={"pk": instance.id})
        submit_response = self.api_client.put(submit_url, format="json", data={})
        assert submit_response.status_code == status.HTTP_200_OK

        get_url = reverse("get-barrier", kwargs={"pk": instance.id})
        response = self.api_client.get(get_url)
        assert response.status_code == status.HTTP_200_OK
        assert response.data["id"] == str(instance.id)
        assert response.data["priority"]["code"] == "UNKNOWN"

        edit_barrier_response = self.api_client.put(
            get_url,
            format="json",
            data={
<<<<<<< HEAD
                "priority": "HIGH",
=======
                "priority": "LOW",
>>>>>>> bfaebe20
                "priority_summary": "some priority summary",
            },
        )

        assert edit_barrier_response.status_code == status.HTTP_200_OK
        assert edit_barrier_response.data["id"] == str(instance.id)
<<<<<<< HEAD
        assert edit_barrier_response.data["priority"]["code"] == "HIGH"

    def test_barrier_detail_edit_priority_MEDIUM(self):
=======
        assert edit_barrier_response.data["priority"]["code"] == "LOW"

    def test_barrier_detail_edit_priority_and_barrier_type(self):
>>>>>>> bfaebe20
        list_report_url = reverse("list-reports")
        list_report_response = self.api_client.post(
            list_report_url,
            format="json",
            data={
                "problem_status": 2,
                "is_resolved": False,
                "export_country": "66b795e0-ad71-4a65-9fa6-9f1e97e86d67",
                "sectors_affected": True,
                "sectors": [
                    "af959812-6095-e211-a939-e4115bead28a",
                    "9538cecc-5f95-e211-a939-e4115bead28a",
                ],
                "product": "Some product",
                "source": "OTHER",
                "other_source": "Other source",
                "barrier_title": "Some title",
                "problem_description": "Some problem_description",
            },
        )

        assert list_report_response.status_code == status.HTTP_201_CREATED
        instance = BarrierInstance.objects.first()
        assert list_report_response.data["id"] == str(instance.id)

        submit_url = reverse("submit-report", kwargs={"pk": instance.id})
        submit_response = self.api_client.put(submit_url, format="json", data={})
        assert submit_response.status_code == status.HTTP_200_OK

        get_url = reverse("get-barrier", kwargs={"pk": instance.id})
        response = self.api_client.get(get_url)
        assert response.status_code == status.HTTP_200_OK
        assert response.data["id"] == str(instance.id)
        assert response.data["priority"]["code"] == "UNKNOWN"

        edit_barrier_response = self.api_client.put(
            get_url,
            format="json",
            data={
<<<<<<< HEAD
                "priority": "MEDIUM",
=======
                "priority": "LOW",
>>>>>>> bfaebe20
                "priority_summary": "some priority summary",
            },
        )

        assert edit_barrier_response.status_code == status.HTTP_200_OK
        assert edit_barrier_response.data["id"] == str(instance.id)
<<<<<<< HEAD
        assert edit_barrier_response.data["priority"]["code"] == "MEDIUM"

    def test_barrier_detail_edit_priority_low(self):
=======
        assert edit_barrier_response.data["priority"]["code"] == "LOW"

        response = self.api_client.get(get_url)
        assert response.data["barrier_type"] == None

        barrier_type = BarrierType.objects.all()[:1].get()
        edit_type_response = self.api_client.put(
            get_url,
            format="json",
            data={
                "barrier_type":barrier_type.id,
                "barrier_type_category":barrier_type.category
            }
        )

        assert edit_type_response.status_code == status.HTTP_200_OK

        response = self.api_client.get(get_url)
        assert response.data["id"] == str(instance.id)
        assert response.data["barrier_type"]["id"] == barrier_type.id
        assert response.data["priority"]["code"] == "LOW"

    def test_barrier_detail_edit_barrier_type_then_priority(self):
>>>>>>> bfaebe20
        list_report_url = reverse("list-reports")
        list_report_response = self.api_client.post(
            list_report_url,
            format="json",
            data={
                "problem_status": 2,
                "is_resolved": False,
                "export_country": "66b795e0-ad71-4a65-9fa6-9f1e97e86d67",
                "sectors_affected": True,
                "sectors": [
                    "af959812-6095-e211-a939-e4115bead28a",
                    "9538cecc-5f95-e211-a939-e4115bead28a",
                ],
                "product": "Some product",
                "source": "OTHER",
                "other_source": "Other source",
                "barrier_title": "Some title",
                "problem_description": "Some problem_description",
            },
        )

        assert list_report_response.status_code == status.HTTP_201_CREATED
        instance = BarrierInstance.objects.first()
        assert list_report_response.data["id"] == str(instance.id)

        submit_url = reverse("submit-report", kwargs={"pk": instance.id})
        submit_response = self.api_client.put(submit_url, format="json", data={})
        assert submit_response.status_code == status.HTTP_200_OK

        get_url = reverse("get-barrier", kwargs={"pk": instance.id})
        response = self.api_client.get(get_url)
        assert response.status_code == status.HTTP_200_OK
        assert response.data["id"] == str(instance.id)
        assert response.data["priority"]["code"] == "UNKNOWN"

<<<<<<< HEAD
=======
        response = self.api_client.get(get_url)
        assert response.data["barrier_type"] == None

        barrier_type = BarrierType.objects.all()[:1].get()
        edit_type_response = self.api_client.put(
            get_url,
            format="json",
            data={
                "barrier_type":barrier_type.id,
                "barrier_type_category":barrier_type.category
            }
        )

        assert edit_type_response.status_code == status.HTTP_200_OK

        response = self.api_client.get(get_url)
        assert response.data["id"] == str(instance.id)
        assert response.data["barrier_type"]["id"] == barrier_type.id
        assert response.data["priority"]["code"] == "UNKNOWN"

>>>>>>> bfaebe20
        edit_barrier_response = self.api_client.put(
            get_url,
            format="json",
            data={
                "priority": "LOW",
                "priority_summary": "some priority summary",
            },
        )

        assert edit_barrier_response.status_code == status.HTTP_200_OK
        assert edit_barrier_response.data["id"] == str(instance.id)
<<<<<<< HEAD
        assert edit_barrier_response.data["priority"]["code"] == "LOW"
=======
        assert edit_barrier_response.data["priority"]["code"] == "LOW"

        response = self.api_client.get(get_url)
        assert response.data["id"] == str(instance.id)
        assert response.data["barrier_type"]["id"] == barrier_type.id
        assert response.data["priority"]["code"] == "LOW"
>>>>>>> bfaebe20
<|MERGE_RESOLUTION|>--- conflicted
+++ resolved
@@ -302,7 +302,6 @@
 
         get_url = reverse("get-barrier", kwargs={"pk": instance.id})
         response = self.api_client.get(get_url)
-<<<<<<< HEAD
         assert response.status_code == status.HTTP_200_OK
         assert response.data["id"] == str(instance.id)
         assert response.data["current_status"]["status"] == 2
@@ -320,25 +319,6 @@
         response = self.api_client.get(get_url)
         assert response.status_code == status.HTTP_200_OK
         assert response.data["id"] == str(instance.id)
-=======
-        assert response.status_code == status.HTTP_200_OK
-        assert response.data["id"] == str(instance.id)
-        assert response.data["current_status"]["status"] == 2
-
-        resolve_barrier_url = reverse("hibernate-barrier", kwargs={"pk": instance.id})
-        resolve_barrier_response = self.api_client.put(
-            resolve_barrier_url,
-            format="json",
-            data={
-                "status_date": "2018-09-10",
-                "status_summary": "dummy summary",
-            },
-        )
-
-        response = self.api_client.get(get_url)
-        assert response.status_code == status.HTTP_200_OK
-        assert response.data["id"] == str(instance.id)
->>>>>>> bfaebe20
         assert response.data["current_status"]["status"] == 5
 
     def test_barrier_detail_submitted_resolved_edit_to_hibernate(self):
@@ -497,10 +477,6 @@
         assert edit_barrier_response.data["barrier_title"] == "a different title"
         assert edit_barrier_response.data["problem_status"] == 2
         assert edit_barrier_response.data["export_country"] == "66b795e0-ad71-4a65-9fa6-9f1e97e86d67"
-<<<<<<< HEAD
-
-    def test_barrier_detail_edit_barrier_headline_2(self):
-=======
 
     def test_barrier_detail_edit_barrier_headline_2(self):
         list_report_url = reverse("list-reports")
@@ -607,132 +583,94 @@
         assert edit_barrier_response.status_code == status.HTTP_400_BAD_REQUEST
 
     def test_barrier_detail_edit_priority_high(self):
->>>>>>> bfaebe20
-        list_report_url = reverse("list-reports")
-        list_report_response = self.api_client.post(
-            list_report_url,
-            format="json",
-            data={
-                "problem_status": 2,
-                "is_resolved": False,
-                "export_country": "66b795e0-ad71-4a65-9fa6-9f1e97e86d67",
-                "sectors_affected": True,
-                "sectors": [
-                    "af959812-6095-e211-a939-e4115bead28a",
-                    "9538cecc-5f95-e211-a939-e4115bead28a",
-                ],
-                "product": "Some product",
-                "source": "OTHER",
-                "other_source": "Other source",
-                "barrier_title": "Some title",
-                "problem_description": "Some problem_description",
-            },
-        )
-
-        assert list_report_response.status_code == status.HTTP_201_CREATED
-        instance = BarrierInstance.objects.first()
-        assert list_report_response.data["id"] == str(instance.id)
-
-        submit_url = reverse("submit-report", kwargs={"pk": instance.id})
-        submit_response = self.api_client.put(submit_url, format="json", data={})
-        assert submit_response.status_code == status.HTTP_200_OK
-
-        get_url = reverse("get-barrier", kwargs={"pk": instance.id})
-        response = self.api_client.get(get_url)
-        assert response.status_code == status.HTTP_200_OK
-        assert response.data["id"] == str(instance.id)
-<<<<<<< HEAD
-        assert response.data["current_status"]["status"] == 2
-        assert response.data["problem_status"] == 2
-        assert response.data["barrier_title"] == "Some title"
-        assert response.data["export_country"] == "66b795e0-ad71-4a65-9fa6-9f1e97e86d67"
-=======
+        list_report_url = reverse("list-reports")
+        list_report_response = self.api_client.post(
+            list_report_url,
+            format="json",
+            data={
+                "problem_status": 2,
+                "is_resolved": False,
+                "export_country": "66b795e0-ad71-4a65-9fa6-9f1e97e86d67",
+                "sectors_affected": True,
+                "sectors": [
+                    "af959812-6095-e211-a939-e4115bead28a",
+                    "9538cecc-5f95-e211-a939-e4115bead28a",
+                ],
+                "product": "Some product",
+                "source": "OTHER",
+                "other_source": "Other source",
+                "barrier_title": "Some title",
+                "problem_description": "Some problem_description",
+            },
+        )
+
+        assert list_report_response.status_code == status.HTTP_201_CREATED
+        instance = BarrierInstance.objects.first()
+        assert list_report_response.data["id"] == str(instance.id)
+
+        submit_url = reverse("submit-report", kwargs={"pk": instance.id})
+        submit_response = self.api_client.put(submit_url, format="json", data={})
+        assert submit_response.status_code == status.HTTP_200_OK
+
+        get_url = reverse("get-barrier", kwargs={"pk": instance.id})
+        response = self.api_client.get(get_url)
+        assert response.status_code == status.HTTP_200_OK
+        assert response.data["id"] == str(instance.id)
         assert response.data["priority"]["code"] == "UNKNOWN"
->>>>>>> bfaebe20
 
         edit_barrier_response = self.api_client.put(
             get_url,
             format="json",
             data={
-<<<<<<< HEAD
-                "problem_status": 1,
-                "barrier_title": "a different title",
-=======
                 "priority": "HIGH",
                 "priority_summary": "some priority summary",
->>>>>>> bfaebe20
             },
         )
 
         assert edit_barrier_response.status_code == status.HTTP_200_OK
         assert edit_barrier_response.data["id"] == str(instance.id)
-<<<<<<< HEAD
-        assert edit_barrier_response.data["barrier_title"] == "a different title"
-        assert edit_barrier_response.data["problem_status"] == 1
-        assert edit_barrier_response.data["export_country"] == "66b795e0-ad71-4a65-9fa6-9f1e97e86d67"
-
-    def test_barrier_detail_incorrect_problem_status(self):
-=======
         assert edit_barrier_response.data["priority"]["code"] == "HIGH"
 
     def test_barrier_detail_edit_priority_MEDIUM(self):
->>>>>>> bfaebe20
-        list_report_url = reverse("list-reports")
-        list_report_response = self.api_client.post(
-            list_report_url,
-            format="json",
-            data={
-                "problem_status": 2,
-                "is_resolved": False,
-                "export_country": "66b795e0-ad71-4a65-9fa6-9f1e97e86d67",
-                "sectors_affected": True,
-                "sectors": [
-                    "af959812-6095-e211-a939-e4115bead28a",
-                    "9538cecc-5f95-e211-a939-e4115bead28a",
-                ],
-                "product": "Some product",
-                "source": "OTHER",
-                "other_source": "Other source",
-                "barrier_title": "Some title",
-                "problem_description": "Some problem_description",
-            },
-        )
-
-        assert list_report_response.status_code == status.HTTP_201_CREATED
-        instance = BarrierInstance.objects.first()
-        assert list_report_response.data["id"] == str(instance.id)
-
-        submit_url = reverse("submit-report", kwargs={"pk": instance.id})
-        submit_response = self.api_client.put(submit_url, format="json", data={})
-        assert submit_response.status_code == status.HTTP_200_OK
-
-        get_url = reverse("get-barrier", kwargs={"pk": instance.id})
-        response = self.api_client.get(get_url)
-        assert response.status_code == status.HTTP_200_OK
-        assert response.data["id"] == str(instance.id)
-<<<<<<< HEAD
-        assert response.data["current_status"]["status"] == 2
-        assert response.data["problem_status"] == 2
-        assert response.data["barrier_title"] == "Some title"
-        assert response.data["export_country"] == "66b795e0-ad71-4a65-9fa6-9f1e97e86d67"
-=======
+        list_report_url = reverse("list-reports")
+        list_report_response = self.api_client.post(
+            list_report_url,
+            format="json",
+            data={
+                "problem_status": 2,
+                "is_resolved": False,
+                "export_country": "66b795e0-ad71-4a65-9fa6-9f1e97e86d67",
+                "sectors_affected": True,
+                "sectors": [
+                    "af959812-6095-e211-a939-e4115bead28a",
+                    "9538cecc-5f95-e211-a939-e4115bead28a",
+                ],
+                "product": "Some product",
+                "source": "OTHER",
+                "other_source": "Other source",
+                "barrier_title": "Some title",
+                "problem_description": "Some problem_description",
+            },
+        )
+
+        assert list_report_response.status_code == status.HTTP_201_CREATED
+        instance = BarrierInstance.objects.first()
+        assert list_report_response.data["id"] == str(instance.id)
+
+        submit_url = reverse("submit-report", kwargs={"pk": instance.id})
+        submit_response = self.api_client.put(submit_url, format="json", data={})
+        assert submit_response.status_code == status.HTTP_200_OK
+
+        get_url = reverse("get-barrier", kwargs={"pk": instance.id})
+        response = self.api_client.get(get_url)
+        assert response.status_code == status.HTTP_200_OK
+        assert response.data["id"] == str(instance.id)
         assert response.data["priority"]["code"] == "UNKNOWN"
->>>>>>> bfaebe20
 
         edit_barrier_response = self.api_client.put(
             get_url,
             format="json",
             data={
-<<<<<<< HEAD
-                "barrier_title": "a different title",
-                "problem_status": 3
-            },
-        )
-
-        assert edit_barrier_response.status_code == status.HTTP_400_BAD_REQUEST
-
-    def test_barrier_detail_edit_priority_high(self):
-=======
                 "priority": "MEDIUM",
                 "priority_summary": "some priority summary",
             },
@@ -743,7 +681,6 @@
         assert edit_barrier_response.data["priority"]["code"] == "MEDIUM"
 
     def test_barrier_detail_edit_priority_low(self):
->>>>>>> bfaebe20
         list_report_url = reverse("list-reports")
         list_report_response = self.api_client.post(
             list_report_url,
@@ -783,26 +720,17 @@
             get_url,
             format="json",
             data={
-<<<<<<< HEAD
-                "priority": "HIGH",
-=======
                 "priority": "LOW",
->>>>>>> bfaebe20
                 "priority_summary": "some priority summary",
             },
         )
 
         assert edit_barrier_response.status_code == status.HTTP_200_OK
         assert edit_barrier_response.data["id"] == str(instance.id)
-<<<<<<< HEAD
-        assert edit_barrier_response.data["priority"]["code"] == "HIGH"
-
-    def test_barrier_detail_edit_priority_MEDIUM(self):
-=======
         assert edit_barrier_response.data["priority"]["code"] == "LOW"
 
+
     def test_barrier_detail_edit_priority_and_barrier_type(self):
->>>>>>> bfaebe20
         list_report_url = reverse("list-reports")
         list_report_response = self.api_client.post(
             list_report_url,
@@ -842,22 +770,13 @@
             get_url,
             format="json",
             data={
-<<<<<<< HEAD
-                "priority": "MEDIUM",
-=======
                 "priority": "LOW",
->>>>>>> bfaebe20
                 "priority_summary": "some priority summary",
             },
         )
 
         assert edit_barrier_response.status_code == status.HTTP_200_OK
         assert edit_barrier_response.data["id"] == str(instance.id)
-<<<<<<< HEAD
-        assert edit_barrier_response.data["priority"]["code"] == "MEDIUM"
-
-    def test_barrier_detail_edit_priority_low(self):
-=======
         assert edit_barrier_response.data["priority"]["code"] == "LOW"
 
         response = self.api_client.get(get_url)
@@ -879,9 +798,8 @@
         assert response.data["id"] == str(instance.id)
         assert response.data["barrier_type"]["id"] == barrier_type.id
         assert response.data["priority"]["code"] == "LOW"
-
+    
     def test_barrier_detail_edit_barrier_type_then_priority(self):
->>>>>>> bfaebe20
         list_report_url = reverse("list-reports")
         list_report_response = self.api_client.post(
             list_report_url,
@@ -917,8 +835,6 @@
         assert response.data["id"] == str(instance.id)
         assert response.data["priority"]["code"] == "UNKNOWN"
 
-<<<<<<< HEAD
-=======
         response = self.api_client.get(get_url)
         assert response.data["barrier_type"] == None
 
@@ -939,7 +855,6 @@
         assert response.data["barrier_type"]["id"] == barrier_type.id
         assert response.data["priority"]["code"] == "UNKNOWN"
 
->>>>>>> bfaebe20
         edit_barrier_response = self.api_client.put(
             get_url,
             format="json",
@@ -951,13 +866,9 @@
 
         assert edit_barrier_response.status_code == status.HTTP_200_OK
         assert edit_barrier_response.data["id"] == str(instance.id)
-<<<<<<< HEAD
         assert edit_barrier_response.data["priority"]["code"] == "LOW"
-=======
-        assert edit_barrier_response.data["priority"]["code"] == "LOW"
 
         response = self.api_client.get(get_url)
         assert response.data["id"] == str(instance.id)
         assert response.data["barrier_type"]["id"] == barrier_type.id
-        assert response.data["priority"]["code"] == "LOW"
->>>>>>> bfaebe20
+        assert response.data["priority"]["code"] == "LOW"