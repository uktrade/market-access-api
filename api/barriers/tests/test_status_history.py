--- conflicted
+++ resolved
@@ -25,11 +25,7 @@
                 "other_source": "Other source",
                 "barrier_title": "Some title",
                 "problem_description": "Some problem_description",
-<<<<<<< HEAD
-                "eu_exit_related": True,
-=======
-                "eu_exit_related": 1,
->>>>>>> 7d9db7f7
+                "eu_exit_related": 1,
             },
         )
 
@@ -71,11 +67,7 @@
                 "other_source": "Other source",
                 "barrier_title": "Some title",
                 "problem_description": "Some problem_description",
-<<<<<<< HEAD
-                "eu_exit_related": True,
-=======
-                "eu_exit_related": 1,
->>>>>>> 7d9db7f7
+                "eu_exit_related": 1,
             },
         )
 
@@ -114,11 +106,7 @@
                 "barrier_title": "Some title",
                 "problem_description": "Some problem_description",
                 "status_summary": "some status summary",
-<<<<<<< HEAD
-                "eu_exit_related": True,
-=======
-                "eu_exit_related": 1,
->>>>>>> 7d9db7f7
+                "eu_exit_related": 1,
             },
         )
 
@@ -155,11 +143,7 @@
                 "other_source": "Other source",
                 "barrier_title": "Some title",
                 "problem_description": "Some problem_description",
-<<<<<<< HEAD
-                "eu_exit_related": True,
-=======
-                "eu_exit_related": 1,
->>>>>>> 7d9db7f7
+                "eu_exit_related": 1,
             },
         )
 
@@ -216,11 +200,7 @@
                 "other_source": "Other source",
                 "barrier_title": "Some title",
                 "problem_description": "Some problem_description",
-<<<<<<< HEAD
-                "eu_exit_related": True,
-=======
-                "eu_exit_related": 1,
->>>>>>> 7d9db7f7
+                "eu_exit_related": 1,
             },
         )
 
@@ -297,11 +277,7 @@
                 "other_source": "Other source",
                 "barrier_title": "Some title",
                 "problem_description": "Some problem_description",
-<<<<<<< HEAD
-                "eu_exit_related": True,
-=======
-                "eu_exit_related": 1,
->>>>>>> 7d9db7f7
+                "eu_exit_related": 1,
             },
         )
 
@@ -359,11 +335,7 @@
                 "other_source": "Other source",
                 "barrier_title": "Some title",
                 "problem_description": "Some problem_description",
-<<<<<<< HEAD
-                "eu_exit_related": True,
-=======
-                "eu_exit_related": 1,
->>>>>>> 7d9db7f7
+                "eu_exit_related": 1,
             },
         )
 
