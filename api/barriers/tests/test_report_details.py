--- conflicted
+++ resolved
@@ -1086,7 +1086,6 @@
 
         detail_response = self.api_client.delete(detail_url)
         assert detail_response.status_code == status.HTTP_204_NO_CONTENT
-<<<<<<< HEAD
 
     def _test_report_deletion_failure(self):
         a_user_1 = create_test_user(
@@ -1122,6 +1121,4 @@
         assert detail_response.status_code == status.HTTP_200_OK
 
         detail_response = api_client_2.delete(detail_url)
-        assert detail_response.status_code == status.HTTP_403_FORBIDDEN
-=======
->>>>>>> master+        assert detail_response.status_code == status.HTTP_403_FORBIDDEN