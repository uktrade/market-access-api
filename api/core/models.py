--- conflicted
+++ resolved
@@ -6,7 +6,6 @@
 from django.utils import timezone
 
 from api.core.utils import cleansed_username
-from api.metadata.constants import ARCHIVED_REASON
 
 
 class BaseModel(models.Model):
@@ -81,18 +80,8 @@
         self.save()
 
 
-<<<<<<< HEAD
-class FullyArchivableModel(ArchivableModel):
-    """ Archivable model with extra fields for explanation and unarchiving."""
-
-    archived_reason = models.CharField(
-        choices=ARCHIVED_REASON, max_length=25, null=True
-    )
-    archived_explanation = models.TextField(blank=True, null=True)
-=======
 class FullyArchivableMixin(ArchivableMixin):
     """ Archivable mixin with extra fields for unarchiving."""
->>>>>>> 9bc711c7
 
     unarchived_reason = models.TextField(blank=True, null=True)
     unarchived_on = models.DateTimeField(blank=True, null=True)
@@ -107,13 +96,6 @@
     class Meta:
         abstract = True
 
-<<<<<<< HEAD
-    def archive(self, user, reason=None, explanation=None):
-        self.archived_explanation = explanation
-        super().archive(user, reason)
-
-=======
->>>>>>> 9bc711c7
     def unarchive(self, user, reason=None):
         self.unarchived_by = user
         self.unarchived_reason = reason
