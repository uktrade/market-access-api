from rest_framework import serializers

from api.action_plans.models import (
    ActionPlan,
    ActionPlanMilestone,
    ActionPlanTask,
    Stakeholder,
)


class ActionPlanStakeholderSerializer(serializers.ModelSerializer):
    from rest_framework.fields import empty

    def run_validation(self, data=empty):
        return super().run_validation(data)

    class Meta:
        model = Stakeholder
        fields = (
            "id",
            "action_plan",
            "name",
            "status",
            "organisation",
            "job_title",
            "is_organisation",
        )


class ActionPlanTaskSerializer(serializers.ModelSerializer):
    assigned_to_email = serializers.SerializerMethodField()
    action_type_display = serializers.SerializerMethodField()

    class Meta:
        model = ActionPlanTask
        fields = (
            "id",
            "milestone",
            "action_text",
            "status",
            "start_date",
            "completion_date",
            "action_text",
            "action_type",
            "action_type_category",
            "assigned_stakeholders",
            "action_type_display",
            "assigned_to",
            "assigned_to_email",
            "outcome",
            "progress",
        )

    def get_assigned_to_email(self, obj):
        if obj.assigned_to:
            return obj.assigned_to.email

    def get_action_type_display(self, obj):
        action_type = obj.get_action_type_display()
        action_type_category = obj.action_type_category
        if not action_type_category:
            return action_type
        if (action_type == "Other") and (obj.action_type_category == "Other"):
            return "Other"
        return f"{action_type} - {action_type_category}"


class ActionPlanMilestoneSerializer(serializers.ModelSerializer):

    tasks = ActionPlanTaskSerializer(many=True, required=False, read_only=True)

    def create(self, validated_data):
        return super().create(validated_data)

    def to_representation(self, instance):
        return super().to_representation(instance)

    class Meta:
        model = ActionPlanMilestone
        fields = ("id", "action_plan", "objective", "completion_date", "tasks")


class ActionPlanSerializer(serializers.ModelSerializer):

    milestones = ActionPlanMilestoneSerializer(many=True)
    owner_email = serializers.SerializerMethodField()
    stakeholders = ActionPlanStakeholderSerializer(many=True, read_only=True)

    class Meta:
        model = ActionPlan
        fields = (
            "id",
            "barrier",
            "owner",
            "milestones",
            "current_status",
            "current_status_last_updated",
            "owner_email",
            "status",
            "strategic_context",
            "strategic_context_last_updated",
<<<<<<< HEAD
=======
            # risks and mitigations fields
            "potential_unwanted_outcomes",
            "potential_risks",
            "risk_level",
            "risk_mitigation_measures",
            # stakeholders fields
>>>>>>> b4f9476a
            "stakeholders",
        )
        lookup_field = "barrier"

    def get_owner_email(self, obj):
        if obj.owner:
            return obj.owner.email<|MERGE_RESOLUTION|>--- conflicted
+++ resolved
@@ -99,15 +99,12 @@
             "status",
             "strategic_context",
             "strategic_context_last_updated",
-<<<<<<< HEAD
-=======
             # risks and mitigations fields
             "potential_unwanted_outcomes",
             "potential_risks",
             "risk_level",
             "risk_mitigation_measures",
             # stakeholders fields
->>>>>>> b4f9476a
             "stakeholders",
         )
         lookup_field = "barrier"
