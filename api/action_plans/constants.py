from django.db import models
from model_utils.choices import Choices

ACTION_PLAN_TASK_CHOICES = Choices(
    ("NOT_STARTED", "Not started"),
    ("IN_PROGRESS", "In progress"),
    ("COMPLETED", "Completed"),
)

ACTION_PLAN_TASK_TYPE_CHOICES = Choices(
    ("SCOPING_AND_RESEARCH", "Scoping/Research"),
    ("LOBBYING", "Lobbying"),
    ("UNILATERAL_INTERVENTIONS", "Unilateral interventions"),
    ("BILATERAL_ENGAGEMENT", "Bilateral engagement"),
    ("PLURILATERAL_ENGAGEMENT", "Plurilateral engagement"),
    ("MULTILATERAL_ENGAGEMENT", "Multilateral engagement"),
    ("EVENT", "Event"),
    ("WHITEHALL_FUNDING_STREAMS", "Whitehall funding streams"),
    ("RESOLUTION_NOT_LEAD_BY_DIT", "Resolution not lead by DIT"),
    ("OTHER", "Other"),
)

ACTION_PLAN_RAG_STATUS_CHOICES = Choices(
    ("ON_TRACK", "On track"),
    ("RISK_OF_DELAY", "Risk of delay"),
    ("DELAYED", "Delayed"),
)

<<<<<<< HEAD
ACTION_PLAN_RISK_LEVEL_CHOICES = Choices(
    ("LOW", "Low"),
    ("MEDIUM", "Medium"),
    ("HIGH", "High"),
)
=======

class ActionPlanStakeholderStatus(models.TextChoices):
    FRIEND = ("FRIEND", "Friend")
    NEUTRAL = ("NEUTRAL", "Neutral")
    TARGET = ("TARGET", "Target")
    BLOCKER = ("BLOCKER", "Blocker")
>>>>>>> 182f2c50
<|MERGE_RESOLUTION|>--- conflicted
+++ resolved
@@ -26,17 +26,15 @@
     ("DELAYED", "Delayed"),
 )
 
-<<<<<<< HEAD
 ACTION_PLAN_RISK_LEVEL_CHOICES = Choices(
     ("LOW", "Low"),
     ("MEDIUM", "Medium"),
     ("HIGH", "High"),
 )
-=======
+
 
 class ActionPlanStakeholderStatus(models.TextChoices):
     FRIEND = ("FRIEND", "Friend")
     NEUTRAL = ("NEUTRAL", "Neutral")
     TARGET = ("TARGET", "Target")
-    BLOCKER = ("BLOCKER", "Blocker")
->>>>>>> 182f2c50
+    BLOCKER = ("BLOCKER", "Blocker")