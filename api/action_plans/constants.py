--- conflicted
+++ resolved
@@ -26,16 +26,12 @@
     ("DELAYED", "Delayed"),
 )
 
-<<<<<<< HEAD
-=======
 ACTION_PLAN_RISK_LEVEL_CHOICES = Choices(
     ("LOW", "Low"),
     ("MEDIUM", "Medium"),
     ("HIGH", "High"),
 )
 
->>>>>>> b4f9476a
-
 class ActionPlanStakeholderStatus(models.TextChoices):
     FRIEND = ("FRIEND", "Friend")
     NEUTRAL = ("NEUTRAL", "Neutral")
