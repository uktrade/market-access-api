from logging import getLogger

from rest_framework import serializers

from django.contrib.auth import get_user_model

<<<<<<< HEAD
from api.user.models import Profile, SavedSearch
=======
>>>>>>> 3e93b8d6
from api.core.utils import cleansed_username
from api.user.helpers import get_username
from api.user.models import Profile
from api.user.staff_sso import sso

UserModel = get_user_model()
logger = getLogger(__name__)


class WhoAmISerializer(serializers.ModelSerializer):
    """User serializer"""

    username = serializers.SerializerMethodField()
    email = serializers.SerializerMethodField()
    first_name = serializers.SerializerMethodField()
    last_name = serializers.SerializerMethodField()
    location = serializers.SerializerMethodField()
    internal = serializers.SerializerMethodField()
    user_profile = serializers.SerializerMethodField()
    permitted_applications = serializers.SerializerMethodField()

    class Meta:
        model = UserModel
        fields = (
            "id",
            "username",
            "last_login",
            "first_name",
            "last_name",
            "email",
            "location",
            "internal",
            "user_profile",
            "permitted_applications"
        )

    def get_email(self, obj):
        sso_me = sso.get_logged_in_user_details(self.context)
        if sso_me is not None:
            return sso_me.get('email', None)
        return obj.email

    def get_first_name(self, obj):
        sso_me = sso.get_logged_in_user_details(self.context)
        if sso_me is not None:
            return sso_me.get('first_name', None)
        return obj.first_name

    def get_last_name(self, obj):
        sso_me = sso.get_logged_in_user_details(self.context)
        if sso_me is not None:
            return sso_me.get('last_name', None)
        return obj.last_name

    def get_username(self, obj):
        return get_username(obj, self.context)

    def get_location(self, obj):
        try:
            if obj.profile is not None and obj.profile.location is not None:
                return obj.profile.location
            else:
                return None
        except Profile.DoesNotExist:
            return None
        except AttributeError:
            return None

    def get_internal(self, obj):
        try:
            if obj.profile is not None and obj.profile.internal is not None:
                return obj.profile.internal
            else:
                return False
        except Profile.DoesNotExist:
            return False
        except AttributeError:
            return False

    def get_user_profile(self, obj):
        try:
            if obj.profile is not None and obj.profile.user_profile is not None:
                return obj.profile.user_profile
            else:
                return None
        except Profile.DoesNotExist:
            return None
        except AttributeError:
            return None

    def get_permitted_applications(self, obj):
        sso_me = sso.get_logged_in_user_details(self.context)
        if sso_me is not None:
            return sso_me.get('permitted_applications', None)
        return None


class UserProfileSerializer(serializers.ModelSerializer):

    class Meta:
        model = Profile
        fields = ["sso_user_id"]


class UserSerializer(serializers.ModelSerializer):
    profile = UserProfileSerializer()
    full_name = serializers.SerializerMethodField()
    email = serializers.SerializerMethodField()

    class Meta:
        model = UserModel
        fields = [
            'profile',
            'email',
            'first_name',
            'last_name',
            'full_name',
        ]

    def get_email(self, obj):
        return obj.email

    def get_full_name(self, obj):
        return cleansed_username(obj)


class SavedSearchSerializer(serializers.ModelSerializer):
    class Meta:
        model = SavedSearch
        fields = [
            'id',
            'name',
            'filters',
            'barrier_count',
            'new_barrier_ids',
            'new_count',
            'updated_barrier_ids',
            'updated_count',
        ]<|MERGE_RESOLUTION|>--- conflicted
+++ resolved
@@ -4,13 +4,9 @@
 
 from django.contrib.auth import get_user_model
 
-<<<<<<< HEAD
-from api.user.models import Profile, SavedSearch
-=======
->>>>>>> 3e93b8d6
 from api.core.utils import cleansed_username
 from api.user.helpers import get_username
-from api.user.models import Profile
+from api.user.models import Profile, SavedSearch
 from api.user.staff_sso import sso
 
 UserModel = get_user_model()
