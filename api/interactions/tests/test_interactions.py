--- conflicted
+++ resolved
@@ -32,11 +32,7 @@
                 "barrier_title": "Some title",
                 "problem_description": "Some problem_description",
                 "status_summary": "some status summary",
-<<<<<<< HEAD
-                "eu_exit_related": True,
-=======
-                "eu_exit_related": 1,
->>>>>>> 7d9db7f7
+                "eu_exit_related": 1,
             },
         )
 
@@ -79,11 +75,7 @@
                 "barrier_title": "Some title",
                 "problem_description": "Some problem_description",
                 "status_summary": "some status summary",
-<<<<<<< HEAD
-                "eu_exit_related": True,
-=======
-                "eu_exit_related": 1,
->>>>>>> 7d9db7f7
+                "eu_exit_related": 1,
             },
         )
 
@@ -139,11 +131,7 @@
                 "barrier_title": "Some title",
                 "problem_description": "Some problem_description",
                 "status_summary": "some status summary",
-<<<<<<< HEAD
-                "eu_exit_related": True,
-=======
-                "eu_exit_related": 1,
->>>>>>> 7d9db7f7
+                "eu_exit_related": 1,
             },
         )
 
@@ -201,11 +189,7 @@
                 "barrier_title": "Some title",
                 "problem_description": "Some problem_description",
                 "status_summary": "some status summary",
-<<<<<<< HEAD
-                "eu_exit_related": True,
-=======
-                "eu_exit_related": 1,
->>>>>>> 7d9db7f7
+                "eu_exit_related": 1,
             },
         )
 
@@ -266,11 +250,7 @@
                 "barrier_title": "Some title",
                 "problem_description": "Some problem_description",
                 "status_summary": "some status summary",
-<<<<<<< HEAD
-                "eu_exit_related": True,
-=======
-                "eu_exit_related": 1,
->>>>>>> 7d9db7f7
+                "eu_exit_related": 1,
             },
         )
 
@@ -344,11 +324,7 @@
                 "barrier_title": "Some title",
                 "problem_description": "Some problem_description",
                 "status_summary": "some status summary",
-<<<<<<< HEAD
-                "eu_exit_related": True,
-=======
-                "eu_exit_related": 1,
->>>>>>> 7d9db7f7
+                "eu_exit_related": 1,
             },
         )
 
@@ -414,11 +390,7 @@
                 "barrier_title": "Some title",
                 "problem_description": "Some problem_description",
                 "status_summary": "some status summary",
-<<<<<<< HEAD
-                "eu_exit_related": True,
-=======
-                "eu_exit_related": 1,
->>>>>>> 7d9db7f7
+                "eu_exit_related": 1,
             },
         )
 
@@ -496,11 +468,7 @@
                 "barrier_title": "Some title",
                 "problem_description": "Some problem_description",
                 "status_summary": "some status summary",
-<<<<<<< HEAD
-                "eu_exit_related": True,
-=======
-                "eu_exit_related": 1,
->>>>>>> 7d9db7f7
+                "eu_exit_related": 1,
             },
         )
 
@@ -577,11 +545,7 @@
                 "barrier_title": "Some title",
                 "problem_description": "Some problem_description",
                 "status_summary": "some status summary",
-<<<<<<< HEAD
-                "eu_exit_related": True,
-=======
-                "eu_exit_related": 1,
->>>>>>> 7d9db7f7
+                "eu_exit_related": 1,
             },
         )
 
@@ -720,11 +684,7 @@
                 "barrier_title": "Some title",
                 "problem_description": "Some problem_description",
                 "status_summary": "some status summary",
-<<<<<<< HEAD
-                "eu_exit_related": True,
-=======
-                "eu_exit_related": 1,
->>>>>>> 7d9db7f7
+                "eu_exit_related": 1,
             },
         )
 
@@ -797,11 +757,7 @@
                 "barrier_title": "Some title",
                 "problem_description": "Some problem_description",
                 "status_summary": "some status summary",
-<<<<<<< HEAD
-                "eu_exit_related": True,
-=======
-                "eu_exit_related": 1,
->>>>>>> 7d9db7f7
+                "eu_exit_related": 1,
             },
         )
 
@@ -892,11 +848,7 @@
                 "barrier_title": "Some title",
                 "problem_description": "Some problem_description",
                 "status_summary": "some status summary",
-<<<<<<< HEAD
-                "eu_exit_related": True,
-=======
-                "eu_exit_related": 1,
->>>>>>> 7d9db7f7
+                "eu_exit_related": 1,
             },
         )
 
@@ -987,11 +939,7 @@
                 "barrier_title": "Some title",
                 "problem_description": "Some problem_description",
                 "status_summary": "some status summary",
-<<<<<<< HEAD
-                "eu_exit_related": True,
-=======
-                "eu_exit_related": 1,
->>>>>>> 7d9db7f7
+                "eu_exit_related": 1,
             },
         )
 
@@ -1089,11 +1037,7 @@
                 "barrier_title": "Some title",
                 "problem_description": "Some problem_description",
                 "status_summary": "some status summary",
-<<<<<<< HEAD
-                "eu_exit_related": True,
-=======
-                "eu_exit_related": 1,
->>>>>>> 7d9db7f7
+                "eu_exit_related": 1,
             },
         )
 
@@ -1203,11 +1147,7 @@
                 "barrier_title": "Some title",
                 "problem_description": "Some problem_description",
                 "status_summary": "some status summary",
-<<<<<<< HEAD
-                "eu_exit_related": True,
-=======
-                "eu_exit_related": 1,
->>>>>>> 7d9db7f7
+                "eu_exit_related": 1,
             },
         )
 
