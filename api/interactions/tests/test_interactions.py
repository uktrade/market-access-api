import json
import uuid

from rest_framework import status
from rest_framework.reverse import reverse

from api.core.test_utils import APITestMixin, create_test_user
from api.barriers.models import BarrierInstance
from api.interactions.models import Interaction
from api.barriers.tests.test_utils import TestUtils


class TestListInteractions(APITestMixin):
    def test_no_interactions(self):
        """Test there are no barrier interactions using list"""
        list_report_url = reverse("list-reports")
        list_report_response = self.api_client.post(
            list_report_url,
            format="json",
            data={
                "problem_status": 2,
                "is_resolved": True,
                "resolved_date": "2018-09-10",
                "export_country": "66b795e0-ad71-4a65-9fa6-9f1e97e86d67",
                "sectors_affected": True,
                "sectors": [
                    "af959812-6095-e211-a939-e4115bead28a",
                    "9538cecc-5f95-e211-a939-e4115bead28a",
                ],
                "product": "Some product",
                "source": "OTHER",
                "other_source": "Other source",
                "barrier_title": "Some title",
                "problem_description": "Some problem_description",
                "status_summary": "some status summary",
                "eu_exit_related": 1,
            },
        )

        assert list_report_response.status_code == status.HTTP_201_CREATED
        instance = BarrierInstance.objects.first()
        assert list_report_response.data["id"] == str(instance.id)

        submit_url = reverse("submit-report", kwargs={"pk": instance.id})
        submit_response = self.api_client.put(submit_url, format="json", data={})
        assert submit_response.status_code == status.HTTP_200_OK

        get_url = reverse("get-barrier", kwargs={"pk": instance.id})
        response = self.api_client.get(get_url)
        assert response.status_code == status.HTTP_200_OK

        interactions_url = reverse("list-interactions", kwargs={"pk": instance.id})
        response = self.api_client.get(interactions_url)
        assert response.status_code == status.HTTP_200_OK
        assert response.data["count"] == 0

    def test_add_interactions_no_pin(self):
        """Test there is one interaction without pinning"""
        list_report_url = reverse("list-reports")
        list_report_response = self.api_client.post(
            list_report_url,
            format="json",
            data={
                "problem_status": 2,
                "is_resolved": True,
                "resolved_date": "2018-09-10",
                "export_country": "66b795e0-ad71-4a65-9fa6-9f1e97e86d67",
                "sectors_affected": True,
                "sectors": [
                    "af959812-6095-e211-a939-e4115bead28a",
                    "9538cecc-5f95-e211-a939-e4115bead28a",
                ],
                "product": "Some product",
                "source": "OTHER",
                "other_source": "Other source",
                "barrier_title": "Some title",
                "problem_description": "Some problem_description",
                "status_summary": "some status summary",
                "eu_exit_related": 1,
            },
        )

        assert list_report_response.status_code == status.HTTP_201_CREATED
        instance = BarrierInstance.objects.first()
        assert list_report_response.data["id"] == str(instance.id)

        submit_url = reverse("submit-report", kwargs={"pk": instance.id})
        submit_response = self.api_client.put(submit_url, format="json", data={})
        assert submit_response.status_code == status.HTTP_200_OK

        get_url = reverse("get-barrier", kwargs={"pk": instance.id})
        get_response = self.api_client.get(get_url)
        assert get_response.status_code == status.HTTP_200_OK

        interactions_url = reverse("list-interactions", kwargs={"pk": instance.id})
        int_response = self.api_client.get(interactions_url)
        assert int_response.status_code == status.HTTP_200_OK
        assert int_response.data["count"] == 0

        add_int_response = self.api_client.post(
            interactions_url, format="json", data={"text": "sample interaction notes"}
        )

        assert add_int_response.status_code == status.HTTP_201_CREATED
        int_response = self.api_client.get(interactions_url)
        assert int_response.status_code == status.HTTP_200_OK
        assert int_response.data["count"] == 1
        assert int_response.data["results"][0]["text"] == "sample interaction notes"
        assert int_response.data["results"][0]["kind"] == "Comment"
        assert int_response.data["results"][0]["pinned"] is False
        assert int_response.data["results"][0]["is_active"] is True

    def test_add_interactions_pinned(self):
        """Test there are one interaction with pinning"""
        list_report_url = reverse("list-reports")
        list_report_response = self.api_client.post(
            list_report_url,
            format="json",
            data={
                "problem_status": 2,
                "is_resolved": True,
                "resolved_date": "2018-09-10",
                "export_country": "66b795e0-ad71-4a65-9fa6-9f1e97e86d67",
                "sectors_affected": True,
                "sectors": [
                    "af959812-6095-e211-a939-e4115bead28a",
                    "9538cecc-5f95-e211-a939-e4115bead28a",
                ],
                "product": "Some product",
                "source": "OTHER",
                "other_source": "Other source",
                "barrier_title": "Some title",
                "problem_description": "Some problem_description",
                "status_summary": "some status summary",
                "eu_exit_related": 1,
            },
        )

        assert list_report_response.status_code == status.HTTP_201_CREATED
        instance = BarrierInstance.objects.first()
        assert list_report_response.data["id"] == str(instance.id)

        submit_url = reverse("submit-report", kwargs={"pk": instance.id})
        submit_response = self.api_client.put(submit_url, format="json", data={})
        assert submit_response.status_code == status.HTTP_200_OK

        get_url = reverse("get-barrier", kwargs={"pk": instance.id})
        get_response = self.api_client.get(get_url)
        assert get_response.status_code == status.HTTP_200_OK

        interactions_url = reverse("list-interactions", kwargs={"pk": instance.id})
        int_response = self.api_client.get(interactions_url)
        assert int_response.status_code == status.HTTP_200_OK
        assert int_response.data["count"] == 0

        add_int_response = self.api_client.post(
            interactions_url,
            format="json",
            data={"text": "sample interaction notes", "pinned": True},
        )

        assert add_int_response.status_code == status.HTTP_201_CREATED
        int_response = self.api_client.get(interactions_url)
        assert int_response.status_code == status.HTTP_200_OK
        assert int_response.data["count"] == 1
        assert int_response.data["results"][0]["text"] == "sample interaction notes"
        assert int_response.data["results"][0]["kind"] == "Comment"
        assert int_response.data["results"][0]["pinned"] is True
        assert int_response.data["results"][0]["is_active"] is True

    def test_add_interactions_multiple(self):
        """Test multiple interactions for barrier"""
        list_report_url = reverse("list-reports")
        list_report_response = self.api_client.post(
            list_report_url,
            format="json",
            data={
                "problem_status": 2,
                "is_resolved": True,
                "resolved_date": "2018-09-10",
                "export_country": "66b795e0-ad71-4a65-9fa6-9f1e97e86d67",
                "sectors_affected": True,
                "sectors": [
                    "af959812-6095-e211-a939-e4115bead28a",
                    "9538cecc-5f95-e211-a939-e4115bead28a",
                ],
                "product": "Some product",
                "source": "OTHER",
                "other_source": "Other source",
                "barrier_title": "Some title",
                "problem_description": "Some problem_description",
                "status_summary": "some status summary",
                "eu_exit_related": 1,
            },
        )

        assert list_report_response.status_code == status.HTTP_201_CREATED
        instance = BarrierInstance.objects.first()
        assert list_report_response.data["id"] == str(instance.id)

        submit_url = reverse("submit-report", kwargs={"pk": instance.id})
        submit_response = self.api_client.put(submit_url, format="json", data={})
        assert submit_response.status_code == status.HTTP_200_OK

        get_url = reverse("get-barrier", kwargs={"pk": instance.id})
        get_response = self.api_client.get(get_url)
        assert get_response.status_code == status.HTTP_200_OK

        interactions_url = reverse("list-interactions", kwargs={"pk": instance.id})
        int_response = self.api_client.get(interactions_url)
        assert int_response.status_code == status.HTTP_200_OK
        assert int_response.data["count"] == 0

        add_int_response = self.api_client.post(
            interactions_url, format="json", data={"text": "first interaction notes"}
        )
        assert add_int_response.status_code == status.HTTP_201_CREATED

        int_response = self.api_client.get(interactions_url)
        assert int_response.status_code == status.HTTP_200_OK
        assert int_response.data["count"] == 1

        add_int_response = self.api_client.post(
            interactions_url, format="json", data={"text": "second interaction notes"}
        )
        assert add_int_response.status_code == status.HTTP_201_CREATED

        int_response = self.api_client.get(interactions_url)
        assert int_response.status_code == status.HTTP_200_OK
        assert int_response.data["count"] == 2

    def test_add_interactions_multiple_mixed_pinning(self):
        """Test multiple interactions with mixed pinning"""
        list_report_url = reverse("list-reports")
        list_report_response = self.api_client.post(
            list_report_url,
            format="json",
            data={
                "problem_status": 2,
                "is_resolved": True,
                "resolved_date": "2018-09-10",
                "export_country": "66b795e0-ad71-4a65-9fa6-9f1e97e86d67",
                "sectors_affected": True,
                "sectors": [
                    "af959812-6095-e211-a939-e4115bead28a",
                    "9538cecc-5f95-e211-a939-e4115bead28a",
                ],
                "product": "Some product",
                "source": "OTHER",
                "other_source": "Other source",
                "barrier_title": "Some title",
                "problem_description": "Some problem_description",
                "status_summary": "some status summary",
                "eu_exit_related": 1,
            },
        )

        assert list_report_response.status_code == status.HTTP_201_CREATED
        instance = BarrierInstance.objects.first()
        assert list_report_response.data["id"] == str(instance.id)

        submit_url = reverse("submit-report", kwargs={"pk": instance.id})
        submit_response = self.api_client.put(submit_url, format="json", data={})
        assert submit_response.status_code == status.HTTP_200_OK

        get_url = reverse("get-barrier", kwargs={"pk": instance.id})
        get_response = self.api_client.get(get_url)
        assert get_response.status_code == status.HTTP_200_OK

        interactions_url = reverse("list-interactions", kwargs={"pk": instance.id})
        int_response = self.api_client.get(interactions_url)
        assert int_response.status_code == status.HTTP_200_OK
        assert int_response.data["count"] == 0

        add_int_response = self.api_client.post(
            interactions_url, format="json", data={"text": "first interaction notes"}
        )
        assert add_int_response.status_code == status.HTTP_201_CREATED

        int_response = self.api_client.get(interactions_url)
        assert int_response.status_code == status.HTTP_200_OK
        assert int_response.data["count"] == 1

        add_int_response = self.api_client.post(
            interactions_url,
            format="json",
            data={"text": "second interaction notes", "pinned": True},
        )
        assert add_int_response.status_code == status.HTTP_201_CREATED

        int_response = self.api_client.get(interactions_url)
        assert int_response.status_code == status.HTTP_200_OK
        assert int_response.data["count"] == 2

        add_int_response = self.api_client.post(
            interactions_url,
            format="json",
            data={"text": "third interaction notes", "pinned": False},
        )
        assert add_int_response.status_code == status.HTTP_201_CREATED

        int_response = self.api_client.get(interactions_url)
        assert int_response.status_code == status.HTTP_200_OK
        assert int_response.data["count"] == 3

    def test_get_interaction(self):
        """Test retreiving an interaction"""
        list_report_url = reverse("list-reports")
        list_report_response = self.api_client.post(
            list_report_url,
            format="json",
            data={
                "problem_status": 2,
                "is_resolved": True,
                "resolved_date": "2018-09-10",
                "export_country": "66b795e0-ad71-4a65-9fa6-9f1e97e86d67",
                "sectors_affected": True,
                "sectors": [
                    "af959812-6095-e211-a939-e4115bead28a",
                    "9538cecc-5f95-e211-a939-e4115bead28a",
                ],
                "product": "Some product",
                "source": "OTHER",
                "other_source": "Other source",
                "barrier_title": "Some title",
                "problem_description": "Some problem_description",
                "status_summary": "some status summary",
                "eu_exit_related": 1,
            },
        )

        assert list_report_response.status_code == status.HTTP_201_CREATED
        instance = BarrierInstance.objects.first()
        assert list_report_response.data["id"] == str(instance.id)

        submit_url = reverse("submit-report", kwargs={"pk": instance.id})
        submit_response = self.api_client.put(submit_url, format="json", data={})
        assert submit_response.status_code == status.HTTP_200_OK

        get_url = reverse("get-barrier", kwargs={"pk": instance.id})
        get_response = self.api_client.get(get_url)
        assert get_response.status_code == status.HTTP_200_OK

        interactions_url = reverse("list-interactions", kwargs={"pk": instance.id})
        int_response = self.api_client.get(interactions_url)
        assert int_response.status_code == status.HTTP_200_OK
        assert int_response.data["count"] == 0

        add_int_response = self.api_client.post(
            interactions_url, format="json", data={"text": "sample interaction notes"}
        )
        assert add_int_response.status_code == status.HTTP_201_CREATED

        int_response = self.api_client.get(interactions_url)
        assert int_response.status_code == status.HTTP_200_OK
        assert int_response.data["count"] == 1
        assert int_response.data["results"][0]["text"] == "sample interaction notes"
        assert int_response.data["results"][0]["kind"] == "Comment"
        assert int_response.data["results"][0]["pinned"] is False
        assert int_response.data["results"][0]["is_active"] is True

        int_id = int_response.data["results"][0]["id"]

        get_interaction_url = reverse("get-interaction", kwargs={"pk": int_id})
        get_int_response = self.api_client.get(get_interaction_url)
        assert get_int_response.status_code == status.HTTP_200_OK
        assert get_int_response.data["text"] == "sample interaction notes"
        assert get_int_response.data["kind"] == "Comment"
        assert get_int_response.data["pinned"] is False
        assert get_int_response.data["is_active"] is True

    def test_edit_interaction(self):
        """Test editing an interaction"""
        list_report_url = reverse("list-reports")
        list_report_response = self.api_client.post(
            list_report_url,
            format="json",
            data={
                "problem_status": 2,
                "is_resolved": True,
                "resolved_date": "2018-09-10",
                "export_country": "66b795e0-ad71-4a65-9fa6-9f1e97e86d67",
                "sectors_affected": True,
                "sectors": [
                    "af959812-6095-e211-a939-e4115bead28a",
                    "9538cecc-5f95-e211-a939-e4115bead28a",
                ],
                "product": "Some product",
                "source": "OTHER",
                "other_source": "Other source",
                "barrier_title": "Some title",
                "problem_description": "Some problem_description",
                "status_summary": "some status summary",
                "eu_exit_related": 1,
            },
        )

        assert list_report_response.status_code == status.HTTP_201_CREATED
        instance = BarrierInstance.objects.first()
        assert list_report_response.data["id"] == str(instance.id)

        submit_url = reverse("submit-report", kwargs={"pk": instance.id})
        submit_response = self.api_client.put(submit_url, format="json", data={})
        assert submit_response.status_code == status.HTTP_200_OK

        get_url = reverse("get-barrier", kwargs={"pk": instance.id})
        get_response = self.api_client.get(get_url)
        assert get_response.status_code == status.HTTP_200_OK

        interactions_url = reverse("list-interactions", kwargs={"pk": instance.id})
        int_response = self.api_client.get(interactions_url)
        assert int_response.status_code == status.HTTP_200_OK
        assert int_response.data["count"] == 0

        add_int_response = self.api_client.post(
            interactions_url, format="json", data={"text": "sample interaction notes"}
        )
        assert add_int_response.status_code == status.HTTP_201_CREATED

        int_response = self.api_client.get(interactions_url)
        assert int_response.status_code == status.HTTP_200_OK
        assert int_response.data["count"] == 1
        assert int_response.data["results"][0]["text"] == "sample interaction notes"
        assert int_response.data["results"][0]["kind"] == "Comment"
        assert int_response.data["results"][0]["pinned"] is False
        assert int_response.data["results"][0]["is_active"] is True

        int_id = int_response.data["results"][0]["id"]

        get_interaction_url = reverse("get-interaction", kwargs={"pk": int_id})
        get_int_response = self.api_client.get(get_interaction_url)
        assert get_int_response.status_code == status.HTTP_200_OK
        assert get_int_response.data["text"] == "sample interaction notes"
        assert get_int_response.data["kind"] == "Comment"
        assert get_int_response.data["pinned"] is False
        assert get_int_response.data["is_active"] is True

        edit_int_response = self.api_client.put(
            get_interaction_url,
            format="json",
            data={"text": "edited interaction notes"},
        )
        assert edit_int_response.status_code == status.HTTP_200_OK

        get_interaction_url = reverse("get-interaction", kwargs={"pk": int_id})
        get_int_response = self.api_client.get(get_interaction_url)
        assert get_int_response.status_code == status.HTTP_200_OK
        assert get_int_response.data["text"] == "edited interaction notes"

    def test_edit_interaction_pin_it(self):
        """Test edit interaction with pinning"""
        list_report_url = reverse("list-reports")
        list_report_response = self.api_client.post(
            list_report_url,
            format="json",
            data={
                "problem_status": 2,
                "is_resolved": True,
                "resolved_date": "2018-09-10",
                "export_country": "66b795e0-ad71-4a65-9fa6-9f1e97e86d67",
                "sectors_affected": True,
                "sectors": [
                    "af959812-6095-e211-a939-e4115bead28a",
                    "9538cecc-5f95-e211-a939-e4115bead28a",
                ],
                "product": "Some product",
                "source": "OTHER",
                "other_source": "Other source",
                "barrier_title": "Some title",
                "problem_description": "Some problem_description",
                "status_summary": "some status summary",
                "eu_exit_related": 1,
            },
        )

        assert list_report_response.status_code == status.HTTP_201_CREATED
        instance = BarrierInstance.objects.first()
        assert list_report_response.data["id"] == str(instance.id)

        submit_url = reverse("submit-report", kwargs={"pk": instance.id})
        submit_response = self.api_client.put(submit_url, format="json", data={})
        assert submit_response.status_code == status.HTTP_200_OK

        get_url = reverse("get-barrier", kwargs={"pk": instance.id})
        get_response = self.api_client.get(get_url)
        assert get_response.status_code == status.HTTP_200_OK

        interactions_url = reverse("list-interactions", kwargs={"pk": instance.id})
        int_response = self.api_client.get(interactions_url)
        assert int_response.status_code == status.HTTP_200_OK
        assert int_response.data["count"] == 0

        add_int_response = self.api_client.post(
            interactions_url, format="json", data={"text": "sample interaction notes"}
        )
        assert add_int_response.status_code == status.HTTP_201_CREATED

        int_response = self.api_client.get(interactions_url)
        assert int_response.status_code == status.HTTP_200_OK
        assert int_response.data["count"] == 1
        assert int_response.data["results"][0]["text"] == "sample interaction notes"
        assert int_response.data["results"][0]["kind"] == "Comment"
        assert int_response.data["results"][0]["pinned"] is False
        assert int_response.data["results"][0]["is_active"] is True

        int_id = int_response.data["results"][0]["id"]

        get_interaction_url = reverse("get-interaction", kwargs={"pk": int_id})
        get_int_response = self.api_client.get(get_interaction_url)
        assert get_int_response.status_code == status.HTTP_200_OK
        assert get_int_response.data["text"] == "sample interaction notes"
        assert get_int_response.data["kind"] == "Comment"
        assert get_int_response.data["pinned"] is False
        assert get_int_response.data["is_active"] is True

        edit_int_response = self.api_client.put(
            get_interaction_url, format="json", data={"pinned": True}
        )
        assert edit_int_response.status_code == status.HTTP_200_OK

        get_interaction_url = reverse("get-interaction", kwargs={"pk": int_id})
        get_int_response = self.api_client.get(get_interaction_url)
        assert get_int_response.status_code == status.HTTP_200_OK
        assert get_int_response.data["text"] == "sample interaction notes"
        assert get_int_response.data["pinned"] is True

    def test_edit_interaction_unpin_it(self):
        """Test edit interaction un pin it"""
        list_report_url = reverse("list-reports")
        list_report_response = self.api_client.post(
            list_report_url,
            format="json",
            data={
                "problem_status": 2,
                "is_resolved": True,
                "resolved_date": "2018-09-10",
                "export_country": "66b795e0-ad71-4a65-9fa6-9f1e97e86d67",
                "sectors_affected": True,
                "sectors": [
                    "af959812-6095-e211-a939-e4115bead28a",
                    "9538cecc-5f95-e211-a939-e4115bead28a",
                ],
                "product": "Some product",
                "source": "OTHER",
                "other_source": "Other source",
                "barrier_title": "Some title",
                "problem_description": "Some problem_description",
                "status_summary": "some status summary",
                "eu_exit_related": 1,
            },
        )

        assert list_report_response.status_code == status.HTTP_201_CREATED
        instance = BarrierInstance.objects.first()
        assert list_report_response.data["id"] == str(instance.id)

        submit_url = reverse("submit-report", kwargs={"pk": instance.id})
        submit_response = self.api_client.put(submit_url, format="json", data={})
        assert submit_response.status_code == status.HTTP_200_OK

        get_url = reverse("get-barrier", kwargs={"pk": instance.id})
        get_response = self.api_client.get(get_url)
        assert get_response.status_code == status.HTTP_200_OK

        interactions_url = reverse("list-interactions", kwargs={"pk": instance.id})
        int_response = self.api_client.get(interactions_url)
        assert int_response.status_code == status.HTTP_200_OK
        assert int_response.data["count"] == 0

        add_int_response = self.api_client.post(
            interactions_url,
            format="json",
            data={"text": "sample interaction notes", "pinned": True},
        )
        assert add_int_response.status_code == status.HTTP_201_CREATED

        int_response = self.api_client.get(interactions_url)
        assert int_response.status_code == status.HTTP_200_OK
        assert int_response.data["count"] == 1
        assert int_response.data["results"][0]["text"] == "sample interaction notes"
        assert int_response.data["results"][0]["kind"] == "Comment"
        assert int_response.data["results"][0]["pinned"] is True
        assert int_response.data["results"][0]["is_active"] is True

        int_id = int_response.data["results"][0]["id"]

        get_interaction_url = reverse("get-interaction", kwargs={"pk": int_id})
        get_int_response = self.api_client.get(get_interaction_url)
        assert get_int_response.status_code == status.HTTP_200_OK
        assert get_int_response.data["text"] == "sample interaction notes"
        assert get_int_response.data["kind"] == "Comment"
        assert get_int_response.data["pinned"] is True
        assert get_int_response.data["is_active"] is True

        edit_int_response = self.api_client.put(
            get_interaction_url, format="json", data={"pinned": False}
        )
        assert edit_int_response.status_code == status.HTTP_200_OK

        get_interaction_url = reverse("get-interaction", kwargs={"pk": int_id})
        get_int_response = self.api_client.get(get_interaction_url)
        assert get_int_response.status_code == status.HTTP_200_OK
        assert get_int_response.data["text"] == "sample interaction notes"
        assert get_int_response.data["pinned"] is False

    def test_add_document(self):
        """Test add a new document, ready to be attached to an interaction"""
        docs_list_url = reverse("barrier-documents")
        docs_list_report_response = self.api_client.post(
            docs_list_url, format="json", data={"original_filename": "somefile.pdf"}
        )

        assert docs_list_report_response.status_code == status.HTTP_201_CREATED
        assert docs_list_report_response.data["original_filename"] == "somefile.pdf"
        assert docs_list_report_response.data["id"] is not None
        assert docs_list_report_response.data["size"] is None
        assert docs_list_report_response.data["mime_type"] is None
        assert docs_list_report_response.data["url"] is not None
        assert docs_list_report_response.data["status"] == "not_virus_scanned"
        assert docs_list_report_response.data["signed_upload_url"] is not None

    def test_add_document_with_size(self):
        """Test add a document with size"""
        docs_list_url = reverse("barrier-documents")
        docs_list_report_response = self.api_client.post(
            docs_list_url,
            format="json",
            data={"original_filename": "somefile.pdf", "size": 2},
        )

        assert docs_list_report_response.status_code == status.HTTP_201_CREATED
        assert docs_list_report_response.data["original_filename"] == "somefile.pdf"
        assert docs_list_report_response.data["id"] is not None
        assert docs_list_report_response.data["size"] == 2
        assert docs_list_report_response.data["mime_type"] is None
        assert docs_list_report_response.data["url"] is not None
        assert docs_list_report_response.data["status"] == "not_virus_scanned"
        assert docs_list_report_response.data["signed_upload_url"] is not None

    def _test_add_document_with__size_mime_type(self):
        """Test add a document with size and mime type"""
        docs_list_url = reverse("barrier-documents")
        docs_list_report_response = self.api_client.post(
            docs_list_url,
            format="json",
            data={"original_filename": "somefile.pdf", "size": 2, "mine_type": "mime"},
        )

        assert docs_list_report_response.status_code == status.HTTP_201_CREATED
        assert docs_list_report_response.data["original_filename"] == "somefile.pdf"
        assert docs_list_report_response.data["id"] is not None
        assert docs_list_report_response.data["size"] == 2
        assert docs_list_report_response.data["mime_type"] == "mime"
        assert docs_list_report_response.data["url"] is not None
        assert docs_list_report_response.data["status"] == "not_virus_scanned"
        assert docs_list_report_response.data["signed_upload_url"] is not None

    def test_add_interactions_with_document(self):
        """Test add interaction with a document"""
        docs_list_url = reverse("barrier-documents")
        docs_list_report_response = self.api_client.post(
            docs_list_url, format="json", data={"original_filename": "somefile.pdf"}
        )

        assert docs_list_report_response.status_code == status.HTTP_201_CREATED
        document_id = docs_list_report_response.data["id"]

        list_report_url = reverse("list-reports")
        list_report_response = self.api_client.post(
            list_report_url,
            format="json",
            data={
                "problem_status": 2,
                "is_resolved": True,
                "resolved_date": "2018-09-10",
                "export_country": "66b795e0-ad71-4a65-9fa6-9f1e97e86d67",
                "sectors_affected": True,
                "sectors": [
                    "af959812-6095-e211-a939-e4115bead28a",
                    "9538cecc-5f95-e211-a939-e4115bead28a",
                ],
                "product": "Some product",
                "source": "OTHER",
                "other_source": "Other source",
                "barrier_title": "Some title",
                "problem_description": "Some problem_description",
                "status_summary": "some status summary",
                "eu_exit_related": 1,
            },
        )

        assert list_report_response.status_code == status.HTTP_201_CREATED
        instance = BarrierInstance.objects.first()
        assert list_report_response.data["id"] == str(instance.id)

        submit_url = reverse("submit-report", kwargs={"pk": instance.id})
        submit_response = self.api_client.put(submit_url, format="json", data={})
        assert submit_response.status_code == status.HTTP_200_OK

        get_url = reverse("get-barrier", kwargs={"pk": instance.id})
        get_response = self.api_client.get(get_url)
        assert get_response.status_code == status.HTTP_200_OK

        interactions_url = reverse("list-interactions", kwargs={"pk": instance.id})
        int_response = self.api_client.get(interactions_url)
        assert int_response.status_code == status.HTTP_200_OK
        assert int_response.data["count"] == 0

        add_int_response = self.api_client.post(
            interactions_url,
            format="json",
            data={"text": "sample interaction notes", "documents": [document_id]},
        )

        assert add_int_response.status_code == status.HTTP_201_CREATED
        int_response = self.api_client.get(interactions_url)
        assert int_response.status_code == status.HTTP_200_OK
        assert int_response.data["count"] == 1
        int_id = int_response.data["results"][0]["id"]

        get_interaction_url = reverse("get-interaction", kwargs={"pk": int_id})
        get_int_response = self.api_client.get(get_interaction_url)
        assert get_int_response.status_code == status.HTTP_200_OK
        assert get_int_response.data["text"] == "sample interaction notes"
        assert get_int_response.data["kind"] == "Comment"
        assert get_int_response.data["pinned"] is False
        assert get_int_response.data["is_active"] is True
        assert get_int_response.data["documents"] is not None
        assert get_int_response.data["documents"][0]["id"] == uuid.UUID(document_id)

    def test_add_interactions_with_clear_documents(self):
        """Test add interaction with documents and edit to clear them"""
        docs_list_url = reverse("barrier-documents")
        docs_list_report_response = self.api_client.post(
            docs_list_url, format="json", data={"original_filename": "somefile.pdf"}
        )

        assert docs_list_report_response.status_code == status.HTTP_201_CREATED
        document_id = docs_list_report_response.data["id"]

        list_report_url = reverse("list-reports")
        list_report_response = self.api_client.post(
            list_report_url,
            format="json",
            data={
                "problem_status": 2,
                "is_resolved": True,
                "resolved_date": "2018-09-10",
                "export_country": "66b795e0-ad71-4a65-9fa6-9f1e97e86d67",
                "sectors_affected": True,
                "sectors": [
                    "af959812-6095-e211-a939-e4115bead28a",
                    "9538cecc-5f95-e211-a939-e4115bead28a",
                ],
                "product": "Some product",
                "source": "OTHER",
                "other_source": "Other source",
                "barrier_title": "Some title",
                "problem_description": "Some problem_description",
                "status_summary": "some status summary",
                "eu_exit_related": 1,
            },
        )

        assert list_report_response.status_code == status.HTTP_201_CREATED
        instance = BarrierInstance.objects.first()
        assert list_report_response.data["id"] == str(instance.id)

        submit_url = reverse("submit-report", kwargs={"pk": instance.id})
        submit_response = self.api_client.put(submit_url, format="json", data={})
        assert submit_response.status_code == status.HTTP_200_OK

        get_url = reverse("get-barrier", kwargs={"pk": instance.id})
        get_response = self.api_client.get(get_url)
        assert get_response.status_code == status.HTTP_200_OK

        interactions_url = reverse("list-interactions", kwargs={"pk": instance.id})
        int_response = self.api_client.get(interactions_url)
        assert int_response.status_code == status.HTTP_200_OK
        assert int_response.data["count"] == 0

        add_int_response = self.api_client.post(
            interactions_url,
            format="json",
            data={"text": "sample interaction notes", "documents": [document_id]},
        )

        assert add_int_response.status_code == status.HTTP_201_CREATED
        int_response = self.api_client.get(interactions_url)
        assert int_response.status_code == status.HTTP_200_OK
        assert int_response.data["count"] == 1
        int_id = int_response.data["results"][0]["id"]

        get_interaction_url = reverse("get-interaction", kwargs={"pk": int_id})
        get_int_response = self.api_client.get(get_interaction_url)
        assert get_int_response.status_code == status.HTTP_200_OK
        assert get_int_response.data["text"] == "sample interaction notes"
        assert get_int_response.data["kind"] == "Comment"
        assert get_int_response.data["pinned"] is False
        assert get_int_response.data["is_active"] is True
        assert get_int_response.data["documents"] is not None
        assert get_int_response.data["documents"][0]["id"] == uuid.UUID(document_id)

        edit_int_response = self.api_client.put(
            get_interaction_url, format="json", data={"documents": []}
        )
        assert edit_int_response.status_code == status.HTTP_200_OK

        get_interaction_url = reverse("get-interaction", kwargs={"pk": int_id})
        get_int_response = self.api_client.get(get_interaction_url)
        assert get_int_response.status_code == status.HTTP_200_OK
        assert get_int_response.data["text"] == "sample interaction notes"
        assert get_int_response.data["documents"] == []

    def test_add_interactions_change_document(self):
        """Test add interaction with document and edit to change document"""
        docs_list_url = reverse("barrier-documents")
        docs_list_report_response = self.api_client.post(
            docs_list_url, format="json", data={"original_filename": "somefile.pdf"}
        )

        assert docs_list_report_response.status_code == status.HTTP_201_CREATED
        somefile_id = docs_list_report_response.data["id"]

        docs_list_report_response = self.api_client.post(
            docs_list_url, format="json", data={"original_filename": "anotherfile.pdf"}
        )

        assert docs_list_report_response.status_code == status.HTTP_201_CREATED
        anotherfile_id = docs_list_report_response.data["id"]

        list_report_url = reverse("list-reports")
        list_report_response = self.api_client.post(
            list_report_url,
            format="json",
            data={
                "problem_status": 2,
                "is_resolved": True,
                "resolved_date": "2018-09-10",
                "export_country": "66b795e0-ad71-4a65-9fa6-9f1e97e86d67",
                "sectors_affected": True,
                "sectors": [
                    "af959812-6095-e211-a939-e4115bead28a",
                    "9538cecc-5f95-e211-a939-e4115bead28a",
                ],
                "product": "Some product",
                "source": "OTHER",
                "other_source": "Other source",
                "barrier_title": "Some title",
                "problem_description": "Some problem_description",
                "status_summary": "some status summary",
                "eu_exit_related": 1,
            },
        )

        assert list_report_response.status_code == status.HTTP_201_CREATED
        instance = BarrierInstance.objects.first()
        assert list_report_response.data["id"] == str(instance.id)

        submit_url = reverse("submit-report", kwargs={"pk": instance.id})
        submit_response = self.api_client.put(submit_url, format="json", data={})
        assert submit_response.status_code == status.HTTP_200_OK

        get_url = reverse("get-barrier", kwargs={"pk": instance.id})
        get_response = self.api_client.get(get_url)
        assert get_response.status_code == status.HTTP_200_OK

        interactions_url = reverse("list-interactions", kwargs={"pk": instance.id})
        int_response = self.api_client.get(interactions_url)
        assert int_response.status_code == status.HTTP_200_OK
        assert int_response.data["count"] == 0

        add_int_response = self.api_client.post(
            interactions_url,
            format="json",
            data={"text": "sample interaction notes", "documents": [somefile_id]},
        )

        assert add_int_response.status_code == status.HTTP_201_CREATED
        int_response = self.api_client.get(interactions_url)
        assert int_response.status_code == status.HTTP_200_OK
        assert int_response.data["count"] == 1
        int_id = int_response.data["results"][0]["id"]

        get_interaction_url = reverse("get-interaction", kwargs={"pk": int_id})
        get_int_response = self.api_client.get(get_interaction_url)
        assert get_int_response.status_code == status.HTTP_200_OK
        assert get_int_response.data["text"] == "sample interaction notes"
        assert get_int_response.data["kind"] == "Comment"
        assert get_int_response.data["pinned"] is False
        assert get_int_response.data["is_active"] is True
        assert get_int_response.data["documents"] is not None
        assert get_int_response.data["documents"][0]["id"] == uuid.UUID(somefile_id)

        edit_int_response = self.api_client.put(
            get_interaction_url, format="json", data={"documents": [anotherfile_id]}
        )
        assert edit_int_response.status_code == status.HTTP_200_OK

        get_interaction_url = reverse("get-interaction", kwargs={"pk": int_id})
        get_int_response = self.api_client.get(get_interaction_url)
        assert get_int_response.status_code == status.HTTP_200_OK
        assert get_int_response.data["text"] == "sample interaction notes"
        assert get_int_response.data["documents"][0]["id"] == uuid.UUID(anotherfile_id)

    def test_add_interactions_with_multiple_documents(self):
        """Test add an interaction with multiple documents"""
        docs_list_url = reverse("barrier-documents")
        docs_list_report_response = self.api_client.post(
            docs_list_url, format="json", data={"original_filename": "somefile.pdf"}
        )

        assert docs_list_report_response.status_code == status.HTTP_201_CREATED
        somefile_id = docs_list_report_response.data["id"]

        docs_list_report_response = self.api_client.post(
            docs_list_url, format="json", data={"original_filename": "otherfile.pdf"}
        )

        assert docs_list_report_response.status_code == status.HTTP_201_CREATED
        otherfile_id = docs_list_report_response.data["id"]

        list_report_url = reverse("list-reports")
        list_report_response = self.api_client.post(
            list_report_url,
            format="json",
            data={
                "problem_status": 2,
                "is_resolved": True,
                "resolved_date": "2018-09-10",
                "export_country": "66b795e0-ad71-4a65-9fa6-9f1e97e86d67",
                "sectors_affected": True,
                "sectors": [
                    "af959812-6095-e211-a939-e4115bead28a",
                    "9538cecc-5f95-e211-a939-e4115bead28a",
                ],
                "product": "Some product",
                "source": "OTHER",
                "other_source": "Other source",
                "barrier_title": "Some title",
                "problem_description": "Some problem_description",
                "status_summary": "some status summary",
                "eu_exit_related": 1,
            },
        )

        assert list_report_response.status_code == status.HTTP_201_CREATED
        instance = BarrierInstance.objects.first()
        assert list_report_response.data["id"] == str(instance.id)

        submit_url = reverse("submit-report", kwargs={"pk": instance.id})
        submit_response = self.api_client.put(submit_url, format="json", data={})
        assert submit_response.status_code == status.HTTP_200_OK

        get_url = reverse("get-barrier", kwargs={"pk": instance.id})
        get_response = self.api_client.get(get_url)
        assert get_response.status_code == status.HTTP_200_OK

        interactions_url = reverse("list-interactions", kwargs={"pk": instance.id})
        int_response = self.api_client.get(interactions_url)
        assert int_response.status_code == status.HTTP_200_OK
        assert int_response.data["count"] == 0

        add_int_response = self.api_client.post(
            interactions_url,
            format="json",
            data={
                "text": "sample interaction notes",
                "documents": [somefile_id, otherfile_id],
            },
        )

        assert add_int_response.status_code == status.HTTP_201_CREATED
        int_response = self.api_client.get(interactions_url)
        assert int_response.status_code == status.HTTP_200_OK
        assert int_response.data["count"] == 1
        int_id = int_response.data["results"][0]["id"]

        get_interaction_url = reverse("get-interaction", kwargs={"pk": int_id})
        get_int_response = self.api_client.get(get_interaction_url)
        assert get_int_response.status_code == status.HTTP_200_OK
        assert get_int_response.data["text"] == "sample interaction notes"
        assert get_int_response.data["kind"] == "Comment"
        assert get_int_response.data["pinned"] is False
        assert get_int_response.data["is_active"] is True
        assert get_int_response.data["documents"] is not None
        assert get_int_response.data["documents"][0]["id"] == uuid.UUID(somefile_id)
        assert get_int_response.data["documents"][1]["id"] == uuid.UUID(otherfile_id)

    def test_add_interactions_change_multiple_documents(self):
        """Test add an interaction with multiple documents and change them to be different"""
        docs_list_url = reverse("barrier-documents")
        docs_list_report_response = self.api_client.post(
            docs_list_url, format="json", data={"original_filename": "file1.pdf"}
        )

        assert docs_list_report_response.status_code == status.HTTP_201_CREATED
        file1_id = docs_list_report_response.data["id"]

        docs_list_report_response = self.api_client.post(
            docs_list_url, format="json", data={"original_filename": "file2.pdf"}
        )

        assert docs_list_report_response.status_code == status.HTTP_201_CREATED
        file2_id = docs_list_report_response.data["id"]

        docs_list_report_response = self.api_client.post(
            docs_list_url, format="json", data={"original_filename": "file3.pdf"}
        )

        assert docs_list_report_response.status_code == status.HTTP_201_CREATED
        file3_id = docs_list_report_response.data["id"]

        docs_list_report_response = self.api_client.post(
            docs_list_url, format="json", data={"original_filename": "file4.pdf"}
        )

        assert docs_list_report_response.status_code == status.HTTP_201_CREATED
        file4_id = docs_list_report_response.data["id"]

        list_report_url = reverse("list-reports")
        list_report_response = self.api_client.post(
            list_report_url,
            format="json",
            data={
                "problem_status": 2,
                "is_resolved": True,
                "resolved_date": "2018-09-10",
                "export_country": "66b795e0-ad71-4a65-9fa6-9f1e97e86d67",
                "sectors_affected": True,
                "sectors": [
                    "af959812-6095-e211-a939-e4115bead28a",
                    "9538cecc-5f95-e211-a939-e4115bead28a",
                ],
                "product": "Some product",
                "source": "OTHER",
                "other_source": "Other source",
                "barrier_title": "Some title",
                "problem_description": "Some problem_description",
                "status_summary": "some status summary",
                "eu_exit_related": 1,
            },
        )

        assert list_report_response.status_code == status.HTTP_201_CREATED
        instance = BarrierInstance.objects.first()
        assert list_report_response.data["id"] == str(instance.id)

        submit_url = reverse("submit-report", kwargs={"pk": instance.id})
        submit_response = self.api_client.put(submit_url, format="json", data={})
        assert submit_response.status_code == status.HTTP_200_OK

        get_url = reverse("get-barrier", kwargs={"pk": instance.id})
        get_response = self.api_client.get(get_url)
        assert get_response.status_code == status.HTTP_200_OK

        interactions_url = reverse("list-interactions", kwargs={"pk": instance.id})
        int_response = self.api_client.get(interactions_url)
        assert int_response.status_code == status.HTTP_200_OK
        assert int_response.data["count"] == 0

        add_int_response = self.api_client.post(
            interactions_url,
            format="json",
            data={
                "text": "sample interaction notes",
                "documents": [file1_id, file2_id],
            },
        )

        assert add_int_response.status_code == status.HTTP_201_CREATED
        int_response = self.api_client.get(interactions_url)
        assert int_response.status_code == status.HTTP_200_OK
        assert int_response.data["count"] == 1
        int_id = int_response.data["results"][0]["id"]

        get_interaction_url = reverse("get-interaction", kwargs={"pk": int_id})
        get_int_response = self.api_client.get(get_interaction_url)
        assert get_int_response.status_code == status.HTTP_200_OK
        assert get_int_response.data["text"] == "sample interaction notes"
        assert get_int_response.data["kind"] == "Comment"
        assert get_int_response.data["pinned"] is False
        assert get_int_response.data["is_active"] is True
        assert get_int_response.data["documents"] is not None
        assert get_int_response.data["documents"][0]["id"] == uuid.UUID(file1_id)
        assert get_int_response.data["documents"][1]["id"] == uuid.UUID(file2_id)

        edit_int_response = self.api_client.put(
            get_interaction_url, format="json", data={"documents": [file3_id, file4_id]}
        )
        assert edit_int_response.status_code == status.HTTP_200_OK

        get_interaction_url = reverse("get-interaction", kwargs={"pk": int_id})
        get_int_response = self.api_client.get(get_interaction_url)
        assert get_int_response.status_code == status.HTTP_200_OK
        assert get_int_response.data["text"] == "sample interaction notes"
        assert get_int_response.data["documents"][0]["id"] == uuid.UUID(file3_id)
        assert get_int_response.data["documents"][1]["id"] == uuid.UUID(file4_id)

    def test_add_interactions_change_add_another_document(self):
        """Test add interaction with a document and edit to add one more document"""
        docs_list_url = reverse("barrier-documents")
        docs_list_report_response = self.api_client.post(
            docs_list_url, format="json", data={"original_filename": "file1.pdf"}
        )

        assert docs_list_report_response.status_code == status.HTTP_201_CREATED
        file1_id = docs_list_report_response.data["id"]

        docs_list_report_response = self.api_client.post(
            docs_list_url, format="json", data={"original_filename": "file2.pdf"}
        )

        assert docs_list_report_response.status_code == status.HTTP_201_CREATED
        file2_id = docs_list_report_response.data["id"]

        docs_list_report_response = self.api_client.post(
            docs_list_url, format="json", data={"original_filename": "file3.pdf"}
        )

        assert docs_list_report_response.status_code == status.HTTP_201_CREATED
        file3_id = docs_list_report_response.data["id"]

        docs_list_report_response = self.api_client.post(
            docs_list_url, format="json", data={"original_filename": "file4.pdf"}
        )

        assert docs_list_report_response.status_code == status.HTTP_201_CREATED
        file4_id = docs_list_report_response.data["id"]

        list_report_url = reverse("list-reports")
        list_report_response = self.api_client.post(
            list_report_url,
            format="json",
            data={
                "problem_status": 2,
                "is_resolved": True,
                "resolved_date": "2018-09-10",
                "export_country": "66b795e0-ad71-4a65-9fa6-9f1e97e86d67",
                "sectors_affected": True,
                "sectors": [
                    "af959812-6095-e211-a939-e4115bead28a",
                    "9538cecc-5f95-e211-a939-e4115bead28a",
                ],
                "product": "Some product",
                "source": "OTHER",
                "other_source": "Other source",
                "barrier_title": "Some title",
                "problem_description": "Some problem_description",
                "status_summary": "some status summary",
                "eu_exit_related": 1,
            },
        )

        assert list_report_response.status_code == status.HTTP_201_CREATED
        instance = BarrierInstance.objects.first()
        assert list_report_response.data["id"] == str(instance.id)

        submit_url = reverse("submit-report", kwargs={"pk": instance.id})
        submit_response = self.api_client.put(submit_url, format="json", data={})
        assert submit_response.status_code == status.HTTP_200_OK

        get_url = reverse("get-barrier", kwargs={"pk": instance.id})
        get_response = self.api_client.get(get_url)
        assert get_response.status_code == status.HTTP_200_OK

        interactions_url = reverse("list-interactions", kwargs={"pk": instance.id})
        int_response = self.api_client.get(interactions_url)
        assert int_response.status_code == status.HTTP_200_OK
        assert int_response.data["count"] == 0

        add_int_response = self.api_client.post(
            interactions_url,
            format="json",
            data={
                "text": "sample interaction notes",
                "documents": [file1_id, file2_id],
            },
        )

        assert add_int_response.status_code == status.HTTP_201_CREATED
        int_response = self.api_client.get(interactions_url)
        assert int_response.status_code == status.HTTP_200_OK
        assert int_response.data["count"] == 1
        int_id = int_response.data["results"][0]["id"]

        get_interaction_url = reverse("get-interaction", kwargs={"pk": int_id})
        get_int_response = self.api_client.get(get_interaction_url)
        assert get_int_response.status_code == status.HTTP_200_OK
        assert get_int_response.data["text"] == "sample interaction notes"
        assert get_int_response.data["kind"] == "Comment"
        assert get_int_response.data["pinned"] is False
        assert get_int_response.data["is_active"] is True
        assert get_int_response.data["documents"] is not None
        assert get_int_response.data["documents"][0]["id"] == uuid.UUID(file1_id)
        assert get_int_response.data["documents"][1]["id"] == uuid.UUID(file2_id)

        edit_int_response = self.api_client.put(
            get_interaction_url,
            format="json",
            data={"documents": [file1_id, file2_id, file3_id, file4_id]},
        )
        assert edit_int_response.status_code == status.HTTP_200_OK

        get_interaction_url = reverse("get-interaction", kwargs={"pk": int_id})
        get_int_response = self.api_client.get(get_interaction_url)
        assert get_int_response.status_code == status.HTTP_200_OK
        assert get_int_response.data["text"] == "sample interaction notes"
        assert get_int_response.data["documents"][0]["id"] == uuid.UUID(file1_id)
        assert get_int_response.data["documents"][1]["id"] == uuid.UUID(file2_id)
        assert get_int_response.data["documents"][2]["id"] == uuid.UUID(file3_id)
        assert get_int_response.data["documents"][3]["id"] == uuid.UUID(file4_id)

    def test_archive_interaction(self):
        """Test archiving an interaction"""
        list_report_url = reverse("list-reports")
        list_report_response = self.api_client.post(
            list_report_url,
            format="json",
            data={
                "problem_status": 2,
                "is_resolved": True,
                "resolved_date": "2018-09-10",
                "export_country": "66b795e0-ad71-4a65-9fa6-9f1e97e86d67",
                "sectors_affected": True,
                "sectors": [
                    "af959812-6095-e211-a939-e4115bead28a",
                    "9538cecc-5f95-e211-a939-e4115bead28a",
                ],
                "product": "Some product",
                "source": "OTHER",
                "other_source": "Other source",
                "barrier_title": "Some title",
                "problem_description": "Some problem_description",
                "status_summary": "some status summary",
                "eu_exit_related": 1,
            },
        )

        assert list_report_response.status_code == status.HTTP_201_CREATED
        instance = BarrierInstance.objects.first()
        assert list_report_response.data["id"] == str(instance.id)

        submit_url = reverse("submit-report", kwargs={"pk": instance.id})
        submit_response = self.api_client.put(submit_url, format="json", data={})
        assert submit_response.status_code == status.HTTP_200_OK

        get_url = reverse("get-barrier", kwargs={"pk": instance.id})
        get_response = self.api_client.get(get_url)
        assert get_response.status_code == status.HTTP_200_OK

        interactions_url = reverse("list-interactions", kwargs={"pk": instance.id})
        int_response = self.api_client.get(interactions_url)
        assert int_response.status_code == status.HTTP_200_OK
        assert int_response.data["count"] == 0

        add_int_response = self.api_client.post(
            interactions_url, format="json", data={"text": "sample interaction notes"}
        )
        assert add_int_response.status_code == status.HTTP_201_CREATED

        int_response = self.api_client.get(interactions_url)
        assert int_response.status_code == status.HTTP_200_OK
        assert int_response.data["count"] == 1
        assert int_response.data["results"][0]["text"] == "sample interaction notes"
        assert int_response.data["results"][0]["kind"] == "Comment"
        assert int_response.data["results"][0]["pinned"] is False
        assert int_response.data["results"][0]["is_active"] is True

        int_id = int_response.data["results"][0]["id"]

        get_interaction_url = reverse("get-interaction", kwargs={"pk": int_id})
        get_int_response = self.api_client.get(get_interaction_url)
        assert get_int_response.status_code == status.HTTP_200_OK
        assert get_int_response.data["text"] == "sample interaction notes"
        assert get_int_response.data["kind"] == "Comment"
        assert get_int_response.data["pinned"] is False
        assert get_int_response.data["is_active"] is True

        delete_int_response = self.api_client.delete(get_interaction_url)
        assert delete_int_response.status_code == status.HTTP_204_NO_CONTENT

        get_int_response = self.api_client.get(get_interaction_url)
        assert get_int_response.status_code == status.HTTP_404_NOT_FOUND

    def test_archive_edited_interaction(self):
        """Test archiving an edited interaction"""
        list_report_url = reverse("list-reports")
        list_report_response = self.api_client.post(
            list_report_url,
            format="json",
            data={
                "problem_status": 2,
                "is_resolved": True,
                "resolved_date": "2018-09-10",
                "export_country": "66b795e0-ad71-4a65-9fa6-9f1e97e86d67",
                "sectors_affected": True,
                "sectors": [
                    "af959812-6095-e211-a939-e4115bead28a",
                    "9538cecc-5f95-e211-a939-e4115bead28a",
                ],
                "product": "Some product",
                "source": "OTHER",
                "other_source": "Other source",
                "barrier_title": "Some title",
                "problem_description": "Some problem_description",
                "status_summary": "some status summary",
                "eu_exit_related": 1,
            },
        )

        assert list_report_response.status_code == status.HTTP_201_CREATED
        instance = BarrierInstance.objects.first()
        assert list_report_response.data["id"] == str(instance.id)

        submit_url = reverse("submit-report", kwargs={"pk": instance.id})
        submit_response = self.api_client.put(submit_url, format="json", data={})
        assert submit_response.status_code == status.HTTP_200_OK

        get_url = reverse("get-barrier", kwargs={"pk": instance.id})
        get_response = self.api_client.get(get_url)
        assert get_response.status_code == status.HTTP_200_OK

        interactions_url = reverse("list-interactions", kwargs={"pk": instance.id})
        int_response = self.api_client.get(interactions_url)
        assert int_response.status_code == status.HTTP_200_OK
        assert int_response.data["count"] == 0

        add_int_response = self.api_client.post(
            interactions_url, format="json", data={"text": "sample interaction notes"}
        )
        assert add_int_response.status_code == status.HTTP_201_CREATED

        int_response = self.api_client.get(interactions_url)
        assert int_response.status_code == status.HTTP_200_OK
        assert int_response.data["count"] == 1
        assert int_response.data["results"][0]["text"] == "sample interaction notes"
        assert int_response.data["results"][0]["kind"] == "Comment"
        assert int_response.data["results"][0]["pinned"] is False
        assert int_response.data["results"][0]["is_active"] is True

        int_id = int_response.data["results"][0]["id"]

        get_interaction_url = reverse("get-interaction", kwargs={"pk": int_id})
        get_int_response = self.api_client.get(get_interaction_url)
        assert get_int_response.status_code == status.HTTP_200_OK
        assert get_int_response.data["text"] == "sample interaction notes"
        assert get_int_response.data["kind"] == "Comment"
        assert get_int_response.data["pinned"] is False
        assert get_int_response.data["is_active"] is True

        edit_int_response = self.api_client.put(
            get_interaction_url,
            format="json",
            data={"text": "edited interaction notes"},
        )
        assert edit_int_response.status_code == status.HTTP_200_OK

        get_interaction_url = reverse("get-interaction", kwargs={"pk": int_id})
        get_int_response = self.api_client.get(get_interaction_url)
        assert get_int_response.status_code == status.HTTP_200_OK
        assert get_int_response.data["text"] == "edited interaction notes"

        delete_int_response = self.api_client.delete(get_interaction_url)
        assert delete_int_response.status_code == status.HTTP_204_NO_CONTENT

        get_int_response = self.api_client.get(get_interaction_url)
        assert get_int_response.status_code == status.HTTP_404_NOT_FOUND

    def test_archive_interactions_with_document(self):
        """Test archive interaction with a document"""
        docs_list_url = reverse("barrier-documents")
        docs_list_report_response = self.api_client.post(
            docs_list_url, format="json", data={"original_filename": "somefile.pdf"}
        )

        assert docs_list_report_response.status_code == status.HTTP_201_CREATED
        document_id = docs_list_report_response.data["id"]

        list_report_url = reverse("list-reports")
        list_report_response = self.api_client.post(
            list_report_url,
            format="json",
            data={
                "problem_status": 2,
                "is_resolved": True,
                "resolved_date": "2018-09-10",
                "export_country": "66b795e0-ad71-4a65-9fa6-9f1e97e86d67",
                "sectors_affected": True,
                "sectors": [
                    "af959812-6095-e211-a939-e4115bead28a",
                    "9538cecc-5f95-e211-a939-e4115bead28a",
                ],
                "product": "Some product",
                "source": "OTHER",
                "other_source": "Other source",
                "barrier_title": "Some title",
                "problem_description": "Some problem_description",
                "status_summary": "some status summary",
                "eu_exit_related": 1,
            },
        )

        assert list_report_response.status_code == status.HTTP_201_CREATED
        instance = BarrierInstance.objects.first()
        assert list_report_response.data["id"] == str(instance.id)

        submit_url = reverse("submit-report", kwargs={"pk": instance.id})
        submit_response = self.api_client.put(submit_url, format="json", data={})
        assert submit_response.status_code == status.HTTP_200_OK

        get_url = reverse("get-barrier", kwargs={"pk": instance.id})
        get_response = self.api_client.get(get_url)
        assert get_response.status_code == status.HTTP_200_OK

        interactions_url = reverse("list-interactions", kwargs={"pk": instance.id})
        int_response = self.api_client.get(interactions_url)
        assert int_response.status_code == status.HTTP_200_OK
        assert int_response.data["count"] == 0

        add_int_response = self.api_client.post(
            interactions_url,
            format="json",
            data={"text": "sample interaction notes", "documents": [document_id]},
        )

        assert add_int_response.status_code == status.HTTP_201_CREATED
        int_response = self.api_client.get(interactions_url)
        assert int_response.status_code == status.HTTP_200_OK
        assert int_response.data["count"] == 1
        int_id = int_response.data["results"][0]["id"]

        get_interaction_url = reverse("get-interaction", kwargs={"pk": int_id})
        get_int_response = self.api_client.get(get_interaction_url)
        assert get_int_response.status_code == status.HTTP_200_OK
        assert get_int_response.data["text"] == "sample interaction notes"
        assert get_int_response.data["kind"] == "Comment"
        assert get_int_response.data["pinned"] is False
        assert get_int_response.data["is_active"] is True
        assert get_int_response.data["documents"] is not None
        assert get_int_response.data["documents"][0]["id"] == uuid.UUID(document_id)

        delete_int_response = self.api_client.delete(get_interaction_url)
        assert delete_int_response.status_code == status.HTTP_204_NO_CONTENT

        get_int_response = self.api_client.get(get_interaction_url)
        assert get_int_response.status_code == status.HTTP_404_NOT_FOUND

    def test_add_interactions_null_document(self):
        """Test there is one interaction without pinning"""
        list_report_url = reverse("list-reports")
        list_report_response = self.api_client.post(
            list_report_url,
            format="json",
            data={
                "problem_status": 2,
                "is_resolved": True,
                "resolved_date": "2018-09-10",
                "export_country": "66b795e0-ad71-4a65-9fa6-9f1e97e86d67",
                "sectors_affected": True,
                "sectors": [
                    "af959812-6095-e211-a939-e4115bead28a",
                    "9538cecc-5f95-e211-a939-e4115bead28a",
                ],
                "product": "Some product",
                "source": "OTHER",
                "other_source": "Other source",
                "barrier_title": "Some title",
                "problem_description": "Some problem_description",
                "status_summary": "some status summary",
                "eu_exit_related": 1,
            },
        )

        assert list_report_response.status_code == status.HTTP_201_CREATED
        instance = BarrierInstance.objects.first()
        assert list_report_response.data["id"] == str(instance.id)

        submit_url = reverse("submit-report", kwargs={"pk": instance.id})
        submit_response = self.api_client.put(submit_url, format="json", data={})
        assert submit_response.status_code == status.HTTP_200_OK

        get_url = reverse("get-barrier", kwargs={"pk": instance.id})
        get_response = self.api_client.get(get_url)
        assert get_response.status_code == status.HTTP_200_OK

        interactions_url = reverse("list-interactions", kwargs={"pk": instance.id})
        int_response = self.api_client.get(interactions_url)
        assert int_response.status_code == status.HTTP_200_OK
        assert int_response.data["count"] == 0

        json_string = u'{"text": "sample interaction notes", "documents":null}'
        add_int_response = self.api_client.post(
            interactions_url, format="json", data=json.loads(json_string)
        )

        assert add_int_response.status_code == status.HTTP_201_CREATED
        int_response = self.api_client.get(interactions_url)
        assert int_response.status_code == status.HTTP_200_OK
        assert int_response.data["count"] == 1
        assert int_response.data["results"][0]["text"] == "sample interaction notes"
        assert int_response.data["results"][0]["kind"] == "Comment"
        assert int_response.data["results"][0]["pinned"] is False
        assert int_response.data["results"][0]["is_active"] is True

    def test_add_interactions_with_edit_text_clear_documents_with_null(self):
        """Test add interaction with documents and edit to clear them"""
        docs_list_url = reverse("barrier-documents")
        docs_list_report_response = self.api_client.post(
            docs_list_url, format="json", data={"original_filename": "somefile.pdf"}
        )

        assert docs_list_report_response.status_code == status.HTTP_201_CREATED
        document_id = docs_list_report_response.data["id"]

        list_report_url = reverse("list-reports")
        list_report_response = self.api_client.post(
            list_report_url,
            format="json",
            data={
                "problem_status": 2,
                "is_resolved": True,
                "resolved_date": "2018-09-10",
                "export_country": "66b795e0-ad71-4a65-9fa6-9f1e97e86d67",
                "sectors_affected": True,
                "sectors": [
                    "af959812-6095-e211-a939-e4115bead28a",
                    "9538cecc-5f95-e211-a939-e4115bead28a",
                ],
                "product": "Some product",
                "source": "OTHER",
                "other_source": "Other source",
                "barrier_title": "Some title",
                "problem_description": "Some problem_description",
                "status_summary": "some status summary",
                "eu_exit_related": 1,
            },
        )

        assert list_report_response.status_code == status.HTTP_201_CREATED
        instance = BarrierInstance.objects.first()
        assert list_report_response.data["id"] == str(instance.id)

        submit_url = reverse("submit-report", kwargs={"pk": instance.id})
        submit_response = self.api_client.put(submit_url, format="json", data={})
        assert submit_response.status_code == status.HTTP_200_OK

        get_url = reverse("get-barrier", kwargs={"pk": instance.id})
        get_response = self.api_client.get(get_url)
        assert get_response.status_code == status.HTTP_200_OK

        interactions_url = reverse("list-interactions", kwargs={"pk": instance.id})
        int_response = self.api_client.get(interactions_url)
        assert int_response.status_code == status.HTTP_200_OK
        assert int_response.data["count"] == 0

        add_int_response = self.api_client.post(
            interactions_url,
            format="json",
            data={"text": "sample interaction notes", "documents": [document_id]},
        )

        assert add_int_response.status_code == status.HTTP_201_CREATED
        int_response = self.api_client.get(interactions_url)
        assert int_response.status_code == status.HTTP_200_OK
        assert int_response.data["count"] == 1
        int_id = int_response.data["results"][0]["id"]

        get_interaction_url = reverse("get-interaction", kwargs={"pk": int_id})
        get_int_response = self.api_client.get(get_interaction_url)
        assert get_int_response.status_code == status.HTTP_200_OK
        assert get_int_response.data["text"] == "sample interaction notes"
        assert get_int_response.data["kind"] == "Comment"
        assert get_int_response.data["pinned"] is False
        assert get_int_response.data["is_active"] is True
        assert get_int_response.data["documents"] is not None
        assert get_int_response.data["documents"][0]["id"] == uuid.UUID(document_id)

        json_string = u'{"text": "edited sample interaction notes", "documents":null}'
        edit_int_response = self.api_client.put(
            get_interaction_url, format="json", data=json.loads(json_string)
        )
        assert edit_int_response.status_code == status.HTTP_200_OK

        get_interaction_url = reverse("get-interaction", kwargs={"pk": int_id})
        get_int_response = self.api_client.get(get_interaction_url)
        assert get_int_response.status_code == status.HTTP_200_OK
        assert get_int_response.data["text"] == "edited sample interaction notes"
        assert get_int_response.data["documents"] == []

    def test_add_interactions_with_clear_documents_with_null(self):
        """Test add interaction with documents and edit to clear them"""
        docs_list_url = reverse("barrier-documents")
        docs_list_report_response = self.api_client.post(
            docs_list_url, format="json", data={"original_filename": "somefile.pdf"}
        )

        assert docs_list_report_response.status_code == status.HTTP_201_CREATED
        document_id = docs_list_report_response.data["id"]

        list_report_url = reverse("list-reports")
        list_report_response = self.api_client.post(
            list_report_url,
            format="json",
            data={
                "problem_status": 2,
                "is_resolved": True,
                "resolved_date": "2018-09-10",
                "export_country": "66b795e0-ad71-4a65-9fa6-9f1e97e86d67",
                "sectors_affected": True,
                "sectors": [
                    "af959812-6095-e211-a939-e4115bead28a",
                    "9538cecc-5f95-e211-a939-e4115bead28a",
                ],
                "product": "Some product",
                "source": "OTHER",
                "other_source": "Other source",
                "barrier_title": "Some title",
                "problem_description": "Some problem_description",
                "status_summary": "some status summary",
                "eu_exit_related": 1,
            },
        )

        assert list_report_response.status_code == status.HTTP_201_CREATED
        instance = BarrierInstance.objects.first()
        assert list_report_response.data["id"] == str(instance.id)

        submit_url = reverse("submit-report", kwargs={"pk": instance.id})
        submit_response = self.api_client.put(submit_url, format="json", data={})
        assert submit_response.status_code == status.HTTP_200_OK

        get_url = reverse("get-barrier", kwargs={"pk": instance.id})
        get_response = self.api_client.get(get_url)
        assert get_response.status_code == status.HTTP_200_OK

        interactions_url = reverse("list-interactions", kwargs={"pk": instance.id})
        int_response = self.api_client.get(interactions_url)
        assert int_response.status_code == status.HTTP_200_OK
        assert int_response.data["count"] == 0

        add_int_response = self.api_client.post(
            interactions_url,
            format="json",
            data={"text": "sample interaction notes", "documents": [document_id]},
        )

        assert add_int_response.status_code == status.HTTP_201_CREATED
        int_response = self.api_client.get(interactions_url)
        assert int_response.status_code == status.HTTP_200_OK
        assert int_response.data["count"] == 1
        int_id = int_response.data["results"][0]["id"]

        get_interaction_url = reverse("get-interaction", kwargs={"pk": int_id})
        get_int_response = self.api_client.get(get_interaction_url)
        assert get_int_response.status_code == status.HTTP_200_OK
        assert get_int_response.data["text"] == "sample interaction notes"
        assert get_int_response.data["kind"] == "Comment"
        assert get_int_response.data["pinned"] is False
        assert get_int_response.data["is_active"] is True
        assert get_int_response.data["documents"] is not None
        assert get_int_response.data["documents"][0]["id"] == uuid.UUID(document_id)

        json_string = u'{"documents":null}'
        edit_int_response = self.api_client.put(
            get_interaction_url, format="json", data=json.loads(json_string)
        )
        assert edit_int_response.status_code == status.HTTP_200_OK

        get_interaction_url = reverse("get-interaction", kwargs={"pk": int_id})
        get_int_response = self.api_client.get(get_interaction_url)
        assert get_int_response.status_code == status.HTTP_200_OK
        assert get_int_response.data["text"] == "sample interaction notes"
        assert get_int_response.data["documents"] == []

    def test_add_interactions_with_document_check_deleting_document(self):
        """
        Test add interaction with a document
        Attempt to delete the document while it was attached
        to an interaction
        """
        docs_list_url = reverse("barrier-documents")
        docs_list_report_response = self.api_client.post(
            docs_list_url, format="json", data={"original_filename": "somefile.pdf"}
        )

        assert docs_list_report_response.status_code == status.HTTP_201_CREATED
        document_id = docs_list_report_response.data["id"]

        list_report_url = reverse("list-reports")
        list_report_response = self.api_client.post(
            list_report_url,
            format="json",
            data={
                "problem_status": 2,
                "is_resolved": True,
                "resolved_date": "2018-09-10",
                "export_country": "66b795e0-ad71-4a65-9fa6-9f1e97e86d67",
                "sectors_affected": True,
                "sectors": [
                    "af959812-6095-e211-a939-e4115bead28a",
                    "9538cecc-5f95-e211-a939-e4115bead28a",
                ],
                "product": "Some product",
                "source": "OTHER",
                "other_source": "Other source",
                "barrier_title": "Some title",
                "problem_description": "Some problem_description",
                "status_summary": "some status summary",
                "eu_exit_related": 1,
            },
        )

        assert list_report_response.status_code == status.HTTP_201_CREATED
        instance = BarrierInstance.objects.first()
        assert list_report_response.data["id"] == str(instance.id)

        submit_url = reverse("submit-report", kwargs={"pk": instance.id})
        submit_response = self.api_client.put(submit_url, format="json", data={})
        assert submit_response.status_code == status.HTTP_200_OK

        get_url = reverse("get-barrier", kwargs={"pk": instance.id})
        get_response = self.api_client.get(get_url)
        assert get_response.status_code == status.HTTP_200_OK

        interactions_url = reverse("list-interactions", kwargs={"pk": instance.id})
        int_response = self.api_client.get(interactions_url)
        assert int_response.status_code == status.HTTP_200_OK
        assert int_response.data["count"] == 0

        add_int_response = self.api_client.post(
            interactions_url,
            format="json",
            data={"text": "sample interaction notes", "documents": [document_id]},
        )

        assert add_int_response.status_code == status.HTTP_201_CREATED
        int_response = self.api_client.get(interactions_url)
        assert int_response.status_code == status.HTTP_200_OK
        assert int_response.data["count"] == 1
        int_id = int_response.data["results"][0]["id"]

        get_interaction_url = reverse("get-interaction", kwargs={"pk": int_id})
        get_int_response = self.api_client.get(get_interaction_url)
        assert get_int_response.status_code == status.HTTP_200_OK
        assert get_int_response.data["text"] == "sample interaction notes"
        assert get_int_response.data["kind"] == "Comment"
        assert get_int_response.data["pinned"] is False
        assert get_int_response.data["is_active"] is True
        assert get_int_response.data["documents"] is not None
        assert get_int_response.data["documents"][0]["id"] == uuid.UUID(document_id)

        get_doc_url = reverse(
            "barrier-document-item",
            kwargs={"entity_document_pk": document_id}
        )
        get_doc_response = self.api_client.get(get_doc_url)
        assert get_doc_response.status_code == status.HTTP_200_OK

        get_doc_response = self.api_client.delete(get_doc_url)
<<<<<<< HEAD
        assert get_doc_response.status_code == status.HTTP_400_BAD_REQUEST
=======
        assert get_doc_response.status_code == status.HTTP_204_NO_CONTENT
>>>>>>> 16f1280d

    def test_check_deleting_document_when_not_attached_to_interaction(self):
        """
        Test deleting a document when it was not attached to an interaction
        """
        docs_list_url = reverse("barrier-documents")
        docs_list_report_response = self.api_client.post(
            docs_list_url, format="json", data={"original_filename": "somefile.pdf"}
        )

        assert docs_list_report_response.status_code == status.HTTP_201_CREATED
        document_id = docs_list_report_response.data["id"]

        get_doc_url = reverse(
            "barrier-document-item",
            kwargs={"entity_document_pk": document_id}
        )
        get_doc_response = self.api_client.get(get_doc_url)
        assert get_doc_response.status_code == status.HTTP_200_OK

        get_doc_response = self.api_client.delete(get_doc_url)
        assert get_doc_response.status_code == status.HTTP_204_NO_CONTENT<|MERGE_RESOLUTION|>--- conflicted
+++ resolved
@@ -1758,11 +1758,7 @@
         assert get_doc_response.status_code == status.HTTP_200_OK
 
         get_doc_response = self.api_client.delete(get_doc_url)
-<<<<<<< HEAD
-        assert get_doc_response.status_code == status.HTTP_400_BAD_REQUEST
-=======
         assert get_doc_response.status_code == status.HTTP_204_NO_CONTENT
->>>>>>> 16f1280d
 
     def test_check_deleting_document_when_not_attached_to_interaction(self):
         """
