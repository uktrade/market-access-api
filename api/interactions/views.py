--- conflicted
+++ resolved
@@ -24,19 +24,11 @@
     queryset = Document.objects.all()
 
     def perform_destroy(self, instance):
-<<<<<<< HEAD
-        active_int = Interaction.objects.filter(documents=str(instance.pk))
-        if active_int.count() > 0:
-            raise ValidationError()
-        return super().perform_destroy(instance)
-
-=======
         try:
             active_int = Interaction.objects.get(documents=str(instance.pk))
             active_int.documents.remove(instance)
         except Interaction.DoesNotExist:
             return super().perform_destroy(instance)
->>>>>>> 16f1280d
 
 
 class BarrierInteractionList(generics.ListCreateAPIView):
