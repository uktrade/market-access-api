--- conflicted
+++ resolved
@@ -17,11 +17,7 @@
 from api.collaboration.models import TeamMember
 from api.core.models import ArchivableMixin, BaseModel
 from api.documents.models import AbstractEntityDocumentModel
-<<<<<<< HEAD
 from api.history.v2 import service as history_service
-=======
-from api.history.v2 import service
->>>>>>> beba6db9
 from api.metadata.constants import BARRIER_INTERACTION_TYPE
 from api.user import helpers, staff_sso
 
@@ -181,7 +177,7 @@
     def get_history(cls, barrier_id):
         qs = cls.history.filter(barrier__id=barrier_id)
         fields = ("documents_cache", "text")
-        return service.get_model_history(
+        return history_service.get_model_history(
             qs,
             model="note",
             fields=fields,
