--- conflicted
+++ resolved
@@ -14,7 +14,7 @@
 MAX_LENGTH = settings.CHAR_FIELD_MAX_LENGTH
 
 
-class Document(AbstractEntityDocumentModel, ArchivableModel):
+class Document(AbstractEntityDocumentModel):
     """ Document item related to interaction """
 
     size = models.IntegerField(null=True)
@@ -38,7 +38,6 @@
         return super(InteractionManager, self).get_queryset().filter(Q(archived=False))
 
 
-<<<<<<< HEAD
 class InteractionHistoricalModel(models.Model):
     """
     Abstract model for history models tracking document changes.
@@ -76,10 +75,7 @@
         abstract = True
 
 
-class Interaction(BaseModel, ArchivableModel):
-=======
 class Interaction(ArchivableMixin, BaseModel):
->>>>>>> 9bc711c7
     """ Interaction records for each Barrier """
 
     barrier = models.ForeignKey(
