--- conflicted
+++ resolved
@@ -22,7 +22,6 @@
         return super(AssessmentManager, self).get_queryset().filter(Q(archived=False))
 
 
-<<<<<<< HEAD
 class AssessmentHistoricalModel(models.Model):
     """
     Abstract model for history models tracking document changes.
@@ -60,10 +59,7 @@
         abstract = True
 
 
-class Assessment(BaseModel, ArchivableModel):
-=======
 class Assessment(ArchivableMixin, BaseModel):
->>>>>>> 9bc711c7
     """ Assessment record for a Barrier """
 
     barrier = models.OneToOneField(
