import datetime

from api.action_plans.models import ActionPlan, ActionPlanMilestone, ActionPlanTask
from api.assessment.models import (
    EconomicAssessment,
    EconomicImpactAssessment,
    ResolvabilityAssessment,
    StrategicAssessment,
)
from api.barriers.models import (
    Barrier,
    BarrierProgressUpdate,
    BarrierTopPrioritySummary,
    ProgrammeFundProgressUpdate,
    PublicBarrier,
)
from api.collaboration.models import TeamMember
from api.history.factories import (
    PublicBarrierHistoryFactory,
    PublicBarrierNoteHistoryFactory,
    TeamMemberHistoryFactory,
    WTOHistoryFactory,
)
from api.history.v2.enrichment import (
    enrich_impact,
    enrich_scale_history,
    enrich_status,
    enrich_time_to_resolve,
)
from api.history.v2.service import (
    FieldMapping,
    convert_v2_history_to_legacy_object,
    enrich_full_history,
)
<<<<<<< HEAD
from api.interactions.models import PublicBarrierNote
from api.wto.models import WTOProfile
=======
from api.interactions.models import Interaction
>>>>>>> beba6db9


class HistoryManager:
    """
    Used for querying history items.

    Can either query the cache or generate history items from scratch.
    """

    @classmethod
    def get_activity(cls, barrier):
        v2_barrier_history = Barrier.get_history(
            barrier_id=barrier.pk,
            fields=[
                [
                    "archived",
                    "archived_reason",
                    "archived_explanation",
                    "unarchived_reason",
                ],
                [FieldMapping("priority__code", "priority"), "priority_summary"],
                [
                    "status",
                    "status_date",
                    "status_summary",
                    "sub_status",
                    "sub_status_other",
                ],
            ],
            track_first_item=True,
        )

        v2_economic_assessment_history = EconomicAssessment.get_history(
            barrier_id=barrier.pk, fields=["rating"]
        )
        v2_resolvability_assessment_history = ResolvabilityAssessment.get_history(
            barrier_id=barrier.pk, fields=["time_to_resolve"]
        )
        v2_economic_impact_assessment_history = EconomicImpactAssessment.get_history(
            barrier_id=barrier.pk, fields=["impact"]
        )
        v2_strategic_assessment_history = StrategicAssessment.get_history(
            barrier_id=barrier.pk, fields=["scale"]
        )
        enrich_status(v2_barrier_history)
        history = convert_v2_history_to_legacy_object(v2_barrier_history)

        enrich_scale_history(v2_strategic_assessment_history)
        enrich_impact(v2_strategic_assessment_history)
        enrich_time_to_resolve(v2_strategic_assessment_history)

        history += convert_v2_history_to_legacy_object(
            v2_economic_assessment_history
            + v2_resolvability_assessment_history
            + v2_economic_impact_assessment_history
            + v2_strategic_assessment_history
        )

        return history

    @classmethod
    def get_public_activity(cls, public_barrier):
        history_items = HistoryManager.get_public_barrier_history(
            barrier_id=public_barrier.barrier_id,
            start_date=public_barrier.created_on + datetime.timedelta(seconds=1),
        )
        return history_items

    @classmethod
    def get_full_history(cls, barrier, ignore_creation_items=False):
        if ignore_creation_items:
            start_date = barrier.reported_on
        else:
            start_date = None

        v2_barrier_history = Barrier.get_history(barrier_id=barrier.pk)
        v2_programme_fund_history = ProgrammeFundProgressUpdate.get_history(
            barrier_id=barrier.pk
        )
        v2_top_priority_summary_history = BarrierTopPrioritySummary.get_history(
            barrier_id=barrier.pk
        )
        v2_economic_assessment_history = EconomicAssessment.get_history(
            barrier_id=barrier.pk
        )
        v2_economic_impact_assessment_history = EconomicImpactAssessment.get_history(
            barrier_id=barrier.pk
        )
        v2_resolvability_assessment_history = ResolvabilityAssessment.get_history(
            barrier_id=barrier.pk
        )
        v2_strategic_assessment_history = StrategicAssessment.get_history(
            barrier_id=barrier.pk
        )
        v2_action_plan_history = ActionPlan.get_history(barrier_id=barrier.pk)
        v2_action_plan_task_history = ActionPlanTask.get_history(barrier_id=barrier.pk)
        v2_action_plan_milestone_history = ActionPlanMilestone.get_history(
            barrier_id=barrier.pk
        )

        v2_notes_history = Interaction.get_history(barrier_id=barrier.pk)
        v2_delivery_confidence_history = BarrierProgressUpdate.get_history(
            barrier_id=barrier.pk
        )

        v2_wto_history = WTOProfile.get_history(
            barrier_id=barrier.pk, start_date=start_date
        )

        v2_team_member_history = (
            TeamMember.get_history(barrier_id=barrier.pk, start_date=start_date)
            if start_date
            else TeamMember.get_history(barrier_id=barrier.pk)
        )

        v2_public_barrier_history = None
        v2_public_barrier_notes_history = None

        if barrier.has_public_barrier:
            if ignore_creation_items:
                v2_public_barrier_history = PublicBarrier.get_history(
                    barrier.pk,
                    start_date=barrier.public_barrier.created_on
                    + datetime.timedelta(seconds=1),
                )
            else:
                v2_public_barrier_history = PublicBarrier.get_history(barrier.pk)
            v2_public_barrier_notes_history = PublicBarrierNote.get_history(barrier.pk)

        v2_history = enrich_full_history(
            barrier_history=v2_barrier_history,
            programme_fund_history=v2_programme_fund_history,
            top_priority_summary_history=v2_top_priority_summary_history,
<<<<<<< HEAD
            wto_history=v2_wto_history,
            team_member_history=v2_team_member_history,
            public_barrier_history=v2_public_barrier_history,
            public_barrier_notes_history=v2_public_barrier_notes_history,
=======
            economic_assessment_history=v2_economic_assessment_history,
            economic_impact_assessment_history=v2_economic_impact_assessment_history,
            resolvability_assessment_history=v2_resolvability_assessment_history,
            strategic_assessment_history=v2_strategic_assessment_history,
            action_plan_history=v2_action_plan_history,
            action_plan_task_history=v2_action_plan_task_history,
            action_plan_milestone_history=v2_action_plan_milestone_history,
            notes_history=v2_notes_history,
            delivery_confidence_history=v2_delivery_confidence_history,
>>>>>>> beba6db9
        )

        history = convert_v2_history_to_legacy_object(v2_history)

        # TODO: Deprecate legacy history implementation for V2
<<<<<<< HEAD
        history += cls.get_action_plans_history(barrier.pk, start_date=start_date)
        history += cls.get_notes_history(barrier.pk, start_date=start_date)
        history += cls.get_delivery_confidence_history(
            barrier.pk, start_date=start_date
        )
        history += cls.get_economic_assessment_history(
            barrier.pk, start_date=start_date
        )
        history += cls.get_economic_impact_assessment_history(
            barrier.pk, start_date=start_date
        )
        history += cls.get_resolvability_assessment_history(
            barrier.pk, start_date=start_date
        )
        history += cls.get_strategic_assessment_history(
            barrier.pk, start_date=start_date
        )
=======
        history += cls.get_wto_history(barrier.pk, start_date=start_date)

        if start_date:
            history += cls.get_team_history(
                barrier.pk,
                start_date=start_date + datetime.timedelta(seconds=1),
            )
        else:
            history += cls.get_team_history(barrier.pk)

        if barrier.has_public_barrier:
            if ignore_creation_items:
                history += cls.get_public_barrier_history(
                    barrier.pk,
                    start_date=barrier.public_barrier.created_on
                    + datetime.timedelta(seconds=1),
                )
            else:
                history += cls.get_public_barrier_history(barrier.pk)
            history += cls.get_public_barrier_notes_history(barrier.pk)
>>>>>>> beba6db9

        return history

    @classmethod
    def get_public_barrier_history(cls, barrier_id, fields=(), start_date=None):
        return PublicBarrierHistoryFactory.get_history_items(
            barrier_id=barrier_id,
            fields=fields,
            start_date=start_date,
        )

    @classmethod
    def get_public_barrier_notes_history(cls, barrier_id, fields=(), start_date=None):
        return PublicBarrierNoteHistoryFactory.get_history_items(
            barrier_id=barrier_id,
            fields=fields,
            start_date=start_date,
        )

    @classmethod
    def get_team_history(cls, barrier_id, fields=(), start_date=None):
        return TeamMemberHistoryFactory.get_history_items(
            barrier_id=barrier_id,
            fields=fields,
            start_date=start_date,
        )

    @classmethod
    def get_wto_history(cls, barrier_id, fields=(), start_date=None):
        return WTOHistoryFactory.get_history_items(
            barrier_id=barrier_id,
            fields=fields,
            start_date=start_date,
        )<|MERGE_RESOLUTION|>--- conflicted
+++ resolved
@@ -32,12 +32,8 @@
     convert_v2_history_to_legacy_object,
     enrich_full_history,
 )
-<<<<<<< HEAD
-from api.interactions.models import PublicBarrierNote
+from api.interactions.models import Interaction, PublicBarrierNote
 from api.wto.models import WTOProfile
-=======
-from api.interactions.models import Interaction
->>>>>>> beba6db9
 
 
 class HistoryManager:
@@ -171,12 +167,10 @@
             barrier_history=v2_barrier_history,
             programme_fund_history=v2_programme_fund_history,
             top_priority_summary_history=v2_top_priority_summary_history,
-<<<<<<< HEAD
             wto_history=v2_wto_history,
             team_member_history=v2_team_member_history,
             public_barrier_history=v2_public_barrier_history,
             public_barrier_notes_history=v2_public_barrier_notes_history,
-=======
             economic_assessment_history=v2_economic_assessment_history,
             economic_impact_assessment_history=v2_economic_impact_assessment_history,
             resolvability_assessment_history=v2_resolvability_assessment_history,
@@ -186,52 +180,9 @@
             action_plan_milestone_history=v2_action_plan_milestone_history,
             notes_history=v2_notes_history,
             delivery_confidence_history=v2_delivery_confidence_history,
->>>>>>> beba6db9
         )
 
         history = convert_v2_history_to_legacy_object(v2_history)
-
-        # TODO: Deprecate legacy history implementation for V2
-<<<<<<< HEAD
-        history += cls.get_action_plans_history(barrier.pk, start_date=start_date)
-        history += cls.get_notes_history(barrier.pk, start_date=start_date)
-        history += cls.get_delivery_confidence_history(
-            barrier.pk, start_date=start_date
-        )
-        history += cls.get_economic_assessment_history(
-            barrier.pk, start_date=start_date
-        )
-        history += cls.get_economic_impact_assessment_history(
-            barrier.pk, start_date=start_date
-        )
-        history += cls.get_resolvability_assessment_history(
-            barrier.pk, start_date=start_date
-        )
-        history += cls.get_strategic_assessment_history(
-            barrier.pk, start_date=start_date
-        )
-=======
-        history += cls.get_wto_history(barrier.pk, start_date=start_date)
-
-        if start_date:
-            history += cls.get_team_history(
-                barrier.pk,
-                start_date=start_date + datetime.timedelta(seconds=1),
-            )
-        else:
-            history += cls.get_team_history(barrier.pk)
-
-        if barrier.has_public_barrier:
-            if ignore_creation_items:
-                history += cls.get_public_barrier_history(
-                    barrier.pk,
-                    start_date=barrier.public_barrier.created_on
-                    + datetime.timedelta(seconds=1),
-                )
-            else:
-                history += cls.get_public_barrier_history(barrier.pk)
-            history += cls.get_public_barrier_notes_history(barrier.pk)
->>>>>>> beba6db9
 
         return history
 
