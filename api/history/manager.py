--- conflicted
+++ resolved
@@ -24,16 +24,12 @@
     ActionPlanMilestoneHistoryFactory,
     ActionPlanTaskHistoryFactory,
 )
-<<<<<<< HEAD
-from api.history.models import CachedHistoryItem
 from api.history.v2.enrichment import (
     enrich_impact,
     enrich_scale_history,
     enrich_time_to_resolve,
-)
-=======
-from api.history.v2.enrichment import enrich_status
->>>>>>> 4e8975d8
+    enrich_status,
+)
 from api.history.v2.service import (
     FieldMapping,
     convert_v2_history_to_legacy_object,
@@ -70,7 +66,6 @@
             ],
             track_first_item=True,
         )
-<<<<<<< HEAD
 
         v2_economic_assessment_history = EconomicAssessment.get_history(
             barrier_id=barrier.pk, fields=["rating"]
@@ -83,27 +78,9 @@
         )
         v2_strategic_assessment_history = StrategicAssessment.get_history(
             barrier_id=barrier.pk, fields=["scale"]
-=======
+        )
         enrich_status(v2_barrier_history)
         history = convert_v2_history_to_legacy_object(v2_barrier_history)
-
-        history += cls.get_economic_assessment_history(
-            barrier_id=barrier.pk,
-            fields=("rating",),
-        )
-        history += cls.get_economic_impact_assessment_history(
-            barrier_id=barrier.pk,
-            fields=("impact",),
-        )
-        history += cls.get_resolvability_assessment_history(
-            barrier_id=barrier.pk,
-            fields=("time_to_resolve",),
-        )
-        history += cls.get_strategic_assessment_history(
-            barrier_id=barrier.pk,
-            fields=("scale",),
->>>>>>> 4e8975d8
-        )
 
         enrich_scale_history(v2_strategic_assessment_history)
         enrich_impact(v2_strategic_assessment_history)
@@ -204,80 +181,7 @@
         return history
 
     @classmethod
-<<<<<<< HEAD
-    def get_full_history_cached(cls, barrier, ignore_creation_items=False):
-        cached_history_items = CachedHistoryItem.objects.filter(barrier_id=barrier.pk)
-        if ignore_creation_items:
-            cached_history_items = cached_history_items.filter(
-                date__gt=barrier.reported_on + datetime.timedelta(seconds=1),
-            )
-            if barrier.has_public_barrier:
-                cached_history_items = cached_history_items.exclude(
-                    model="public_barrier",
-                    date__lt=barrier.public_barrier.created_on
-                    + datetime.timedelta(seconds=1),
-                )
-
-        history_items = []
-        for item in cached_history_items:
-            history_item = item.as_history_item()
-            if history_item.is_valid():
-                history_items.append(item.as_history_item())
-        return history_items
-
-    @classmethod
-    def get_cached_history_items(cls, barrier_id, model, fields=(), start_date=None):
-        queryset = CachedHistoryItem.objects.filter(
-            barrier_id=barrier_id,
-            model=model,
-        )
-        if start_date:
-            queryset = queryset.filter(date__gt=start_date)
-        if fields:
-            queryset = queryset.filter(field__in=fields)
-        return [item.as_history_item() for item in queryset]
-
-    @classmethod
-    def get_barrier_history(
-        cls, barrier_id, fields=(), start_date=None, use_cache=False
-    ):
-        if use_cache:
-            return cls.get_cached_history_items(
-                barrier_id,
-                model="barrier",
-                fields=fields,
-                start_date=start_date,
-            )
-
-        return BarrierHistoryFactory.get_history_items(
-=======
-    def get_economic_assessment_history(cls, barrier_id, fields=(), start_date=None):
-        return EconomicAssessmentHistoryFactory.get_history_items(
-            barrier_id=barrier_id,
-            fields=fields,
-            start_date=start_date,
-        )
-
-    @classmethod
-    def get_economic_impact_assessment_history(
-        cls, barrier_id, fields=(), start_date=None
-    ):
-        return EconomicImpactAssessmentHistoryFactory.get_history_items(
->>>>>>> 4e8975d8
-            barrier_id=barrier_id,
-            fields=fields,
-            start_date=start_date,
-        )
-
-    @classmethod
-<<<<<<< HEAD
-    def get_action_plans_history(
-        cls, barrier_id, fields=(), start_date=None, use_cache=False
-    ):
-=======
     def get_action_plans_history(cls, barrier_id, fields=(), start_date=None):
->>>>>>> 4e8975d8
-
         return [
             *ActionPlanHistoryFactory.get_history_items(
                 barrier_id=barrier_id,
@@ -330,37 +234,7 @@
         )
 
     @classmethod
-<<<<<<< HEAD
-    def get_team_history(cls, barrier_id, fields=(), start_date=None, use_cache=False):
-        if use_cache:
-            return cls.get_cached_history_items(
-                barrier_id,
-                model="team_member",
-                fields=fields,
-                start_date=start_date,
-            )
-
-=======
-    def get_resolvability_assessment_history(
-        cls, barrier_id, fields=(), start_date=None
-    ):
-        return ResolvabilityAssessmentHistoryFactory.get_history_items(
-            barrier_id=barrier_id,
-            fields=fields,
-            start_date=start_date,
-        )
-
-    @classmethod
-    def get_strategic_assessment_history(cls, barrier_id, fields=(), start_date=None):
-        return StrategicAssessmentHistoryFactory.get_history_items(
-            barrier_id=barrier_id,
-            fields=fields,
-            start_date=start_date,
-        )
-
-    @classmethod
     def get_team_history(cls, barrier_id, fields=(), start_date=None):
->>>>>>> 4e8975d8
         return TeamMemberHistoryFactory.get_history_items(
             barrier_id=barrier_id,
             fields=fields,
