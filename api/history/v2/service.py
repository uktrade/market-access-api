"""
Converting legacy history to V2 example:

1) Extend the model with a get_history class method
    @classmethod
    def get_history(cls, barrier_id):
        qs = cls.history.filter(barrier__id=barrier_id)
        fields = ("stakeholders",)

        return get_model_history(
            qs,
            model="action_plan",
            fields=fields,
            track_first_item=True,
        )

2) Enrich the history - examples can be found in def get_full_history(). service.enrich_full_history() can be extended
with new history tables and custom in-memory enrichments can be added to service.enrichment.py. State of all the history
tables are shared in get_full_history()

Fields:
service.get_model_history() takes a list of fields to retrieve history for. These fields have 3 type:

str
    A single history field in 1 item

FieldMapping
    Convenience namdetuple mapping of a field using django query mechanics for foreign tables. (required by legacy)

    ie - FieldMapping("priority__code", "priority") retrieves the value from related table and sets the field name.

List[str, FieldMapping]
    A collection of history fields in 1 item.
"""
import operator
from collections import namedtuple
from typing import Dict, List, Tuple, Union

from django.db.models import QuerySet

from api.history.v2.enrichment import (
<<<<<<< HEAD
    enrich_committee_notification_document,
    enrich_committee_notified,
    enrich_committee_raised_in,
=======
    enrich_action_plan,
    enrich_action_plan_task,
>>>>>>> beba6db9
    enrich_commodities,
    enrich_country,
    enrich_delivery_confidence,
    enrich_effort_to_resolve,
    enrich_impact,
    enrich_main_sector,
<<<<<<< HEAD
    enrich_meeting_minutes,
    enrich_priority_level,
    enrich_public_barrier_categories,
    enrich_public_barrier_light_touch_reviews,
    enrich_public_barrier_location,
    enrich_public_barrier_note_archived,
    enrich_public_barrier_public_view_status,
    enrich_public_barrier_sectors,
    enrich_public_barrier_status,
    enrich_sectors,
    enrich_status,
    enrich_team_member_user,
=======
    enrich_notes,
    enrich_priority_level,
    enrich_rating,
    enrich_scale_history,
    enrich_sectors,
    enrich_status,
    enrich_time_to_resolve,
>>>>>>> beba6db9
    enrich_top_priority_status,
    enrich_trade_category,
    enrich_wto_notified_status,
)

FieldMapping = namedtuple("FieldMapping", ["query_name", "name"])


def convert_v2_history_to_legacy_object(items: List) -> List:
    """
    Converts v2 data dictionaries to a monkey patch class with 'data' property
    """
    return [type("HistoryItemMonkey", (), {"data": item}) for item in items]


def enrich_full_history(
    barrier_history: List[Dict],
    programme_fund_history: List[Dict],
    top_priority_summary_history: List[Dict],
<<<<<<< HEAD
    wto_history: List[Dict],
    team_member_history: List[Dict],
    public_barrier_history: Union[List[Dict], None],
    public_barrier_notes_history: Union[List[Dict], None],
=======
    economic_assessment_history: List[Dict],
    economic_impact_assessment_history: List[Dict],
    resolvability_assessment_history: List[Dict],
    strategic_assessment_history: List[Dict],
    action_plan_history: List[Dict],
    action_plan_task_history: List[Dict],
    action_plan_milestone_history: List[Dict],
    notes_history: List[Dict],
    delivery_confidence_history: List[Dict],
>>>>>>> beba6db9
) -> List[Dict]:
    """
    Enrichment pipeline for full barrier history.
    """
    enrich_country(barrier_history)
    enrich_trade_category(barrier_history)
    enrich_main_sector(barrier_history)
    enrich_priority_level(barrier_history)
    enrich_sectors(barrier_history)
    enrich_status(barrier_history)
    enrich_commodities(barrier_history)
    enrich_rating(economic_assessment_history)
    enrich_top_priority_status(
        barrier_history=barrier_history,
        top_priority_summary_history=top_priority_summary_history,
    )
<<<<<<< HEAD
    enrich_committee_notification_document(wto_history)
    enrich_committee_notified(wto_history)
    enrich_committee_raised_in(wto_history)
    enrich_meeting_minutes(wto_history)
    enrich_wto_notified_status(wto_history)
    enrich_team_member_user(team_member_history)

    if public_barrier_history:
        enrich_public_barrier_categories(public_barrier_history)
        enrich_public_barrier_light_touch_reviews(public_barrier_history)
        enrich_public_barrier_location(public_barrier_history)
        enrich_public_barrier_sectors(public_barrier_history)
        enrich_public_barrier_public_view_status(public_barrier_history)
        enrich_public_barrier_status(public_barrier_history)

    if public_barrier_notes_history:
        enrich_public_barrier_note_archived(public_barrier_notes_history)
=======
    enrich_impact(economic_impact_assessment_history)
    enrich_time_to_resolve(resolvability_assessment_history)
    enrich_effort_to_resolve(resolvability_assessment_history)
    enrich_scale_history(strategic_assessment_history)
    enrich_action_plan(action_plan_history)
    enrich_action_plan_task(action_plan_task_history)
    enrich_notes(notes_history)
    enrich_delivery_confidence(delivery_confidence_history)
>>>>>>> beba6db9

    enriched_history = (
        barrier_history
        + programme_fund_history
        + top_priority_summary_history
<<<<<<< HEAD
        + wto_history
        + team_member_history
        + public_barrier_history
        or [] + public_barrier_notes_history
        or []
=======
        + economic_assessment_history
        + economic_impact_assessment_history
        + resolvability_assessment_history
        + strategic_assessment_history
        + action_plan_history
        + action_plan_task_history
        + action_plan_milestone_history
        + notes_history
        + delivery_confidence_history
>>>>>>> beba6db9
    )
    enriched_history.sort(key=operator.itemgetter("date"))

    return enriched_history


def get_model_history(  # noqa: C901
    qs: QuerySet,
    model: str,
    fields: Tuple[Union[str, FieldMapping, List[Union[str, FieldMapping]]], ...],
    track_first_item: bool = False,
) -> List[Dict]:
    """
    This function returns the raw historical changes for a django-simple-history table.

    Args:
        qs: Queryset of historical table.
        model: Model name.
        fields: A List of fields to be returned. Fields can be grouped into list.
                    ie: [a, [b, c], d].
                        [b, c] will be considered a group, with `b` as the primary change. This was done for
                        backward compatibility with the legacy history FE.
        track_first_item: Track first item in table (typically for M2M fields)

    Returns:
        Returns a list of dictionaries representing the historical changes.
    """
    qs_fields = []
    for field in fields:
        if isinstance(field, list):
            for f in field:
                if isinstance(f, FieldMapping):
                    qs_fields.append(f.query_name)
                else:
                    qs_fields.append(f)
        elif isinstance(field, FieldMapping):
            qs_fields.append(field.query_name)
        else:
            qs_fields.append(field)

    qs = qs.order_by("history_date").values(
        *qs_fields, "history_date", "history_user__id", "history_user__username"
    )

    count = qs.count()

    history = []

    if count <= 1 and not track_first_item:
        # No history
        return history

    previous_item = None

    for item in qs:
        if previous_item is None:
            if track_first_item:
                # Render first historical item in a table.
                change = {"old_value": None, "new_value": {}}
                for field in fields:
                    if isinstance(field, list):
                        if change["old_value"] is None:
                            change["old_value"] = {}
                        if change["new_value"] is None:
                            change["new_value"] = {}
                        for f in field:
                            f = f if isinstance(f, FieldMapping) else FieldMapping(f, f)
                            change["old_value"][f.name] = None
                            change["new_value"][f.name] = item[f.query_name]
                    else:
                        change["old_value"] = None
                        change["new_value"] = item[field]

                    history.append(
                        {
                            "model": model,
                            "date": item["history_date"],
                            "field": (
                                field
                                if isinstance(field, str)
                                else field.name
                                if isinstance(field, FieldMapping)
                                else field[0].name
                                if isinstance(field[0], FieldMapping)
                                else field[
                                    0
                                ]  # field[0] - First field defined is the primary field name
                            ).replace("_cache", ""),
                            "user": {
                                "id": item["history_user__id"],
                                "name": item["history_user__username"],
                            }
                            if item["history_user__id"]
                            else None,
                            **change,
                        }
                    )
            previous_item = item
            continue

        for field in fields:
            change = {}
            if isinstance(field, list):
                any_grouped_field_has_change = False
                old_values, new_values = {}, {}
                for f in field:
                    name = f if isinstance(f, str) else f.query_name
                    if (
                        not any_grouped_field_has_change
                        and item[name] != previous_item[name]
                    ):
                        any_grouped_field_has_change = True

                    # normalize all fields to FieldMapping
                    f = f if isinstance(f, FieldMapping) else FieldMapping(f, f)
                    old_values[f.name] = previous_item[f.query_name]
                    new_values[f.name] = item[f.query_name]

                if any_grouped_field_has_change:
                    change["old_value"] = old_values
                    change["new_value"] = new_values

            elif item[field] != previous_item[field]:
                change["old_value"] = previous_item[field]
                change["new_value"] = item[field]

            if change:
                history.append(
                    {
                        "model": model,
                        "date": item["history_date"],
                        "field": (
                            field
                            if isinstance(field, str)
                            else field.name
                            if isinstance(field, FieldMapping)
                            else field[0].name
                            if isinstance(field[0], FieldMapping)
                            else field[
                                0
                            ]  # field[0] - First field defined is the primary field name
                        ).replace("_cache", ""),
                        "user": {
                            "id": item["history_user__id"],
                            "name": item["history_user__username"],
                        }
                        if item["history_user__id"]
                        else None,
                        **change,
                    }
                )

        previous_item = item

    return history<|MERGE_RESOLUTION|>--- conflicted
+++ resolved
@@ -39,22 +39,19 @@
 from django.db.models import QuerySet
 
 from api.history.v2.enrichment import (
-<<<<<<< HEAD
+    enrich_action_plan,
+    enrich_action_plan_task,
     enrich_committee_notification_document,
     enrich_committee_notified,
     enrich_committee_raised_in,
-=======
-    enrich_action_plan,
-    enrich_action_plan_task,
->>>>>>> beba6db9
     enrich_commodities,
     enrich_country,
     enrich_delivery_confidence,
     enrich_effort_to_resolve,
     enrich_impact,
     enrich_main_sector,
-<<<<<<< HEAD
     enrich_meeting_minutes,
+    enrich_notes,
     enrich_priority_level,
     enrich_public_barrier_categories,
     enrich_public_barrier_light_touch_reviews,
@@ -63,18 +60,12 @@
     enrich_public_barrier_public_view_status,
     enrich_public_barrier_sectors,
     enrich_public_barrier_status,
-    enrich_sectors,
-    enrich_status,
-    enrich_team_member_user,
-=======
-    enrich_notes,
-    enrich_priority_level,
     enrich_rating,
     enrich_scale_history,
     enrich_sectors,
     enrich_status,
+    enrich_team_member_user,
     enrich_time_to_resolve,
->>>>>>> beba6db9
     enrich_top_priority_status,
     enrich_trade_category,
     enrich_wto_notified_status,
@@ -94,12 +85,10 @@
     barrier_history: List[Dict],
     programme_fund_history: List[Dict],
     top_priority_summary_history: List[Dict],
-<<<<<<< HEAD
     wto_history: List[Dict],
     team_member_history: List[Dict],
     public_barrier_history: Union[List[Dict], None],
     public_barrier_notes_history: Union[List[Dict], None],
-=======
     economic_assessment_history: List[Dict],
     economic_impact_assessment_history: List[Dict],
     resolvability_assessment_history: List[Dict],
@@ -109,7 +98,6 @@
     action_plan_milestone_history: List[Dict],
     notes_history: List[Dict],
     delivery_confidence_history: List[Dict],
->>>>>>> beba6db9
 ) -> List[Dict]:
     """
     Enrichment pipeline for full barrier history.
@@ -126,7 +114,6 @@
         barrier_history=barrier_history,
         top_priority_summary_history=top_priority_summary_history,
     )
-<<<<<<< HEAD
     enrich_committee_notification_document(wto_history)
     enrich_committee_notified(wto_history)
     enrich_committee_raised_in(wto_history)
@@ -144,7 +131,6 @@
 
     if public_barrier_notes_history:
         enrich_public_barrier_note_archived(public_barrier_notes_history)
-=======
     enrich_impact(economic_impact_assessment_history)
     enrich_time_to_resolve(resolvability_assessment_history)
     enrich_effort_to_resolve(resolvability_assessment_history)
@@ -153,19 +139,16 @@
     enrich_action_plan_task(action_plan_task_history)
     enrich_notes(notes_history)
     enrich_delivery_confidence(delivery_confidence_history)
->>>>>>> beba6db9
 
     enriched_history = (
         barrier_history
         + programme_fund_history
         + top_priority_summary_history
-<<<<<<< HEAD
         + wto_history
         + team_member_history
         + public_barrier_history
         or [] + public_barrier_notes_history
         or []
-=======
         + economic_assessment_history
         + economic_impact_assessment_history
         + resolvability_assessment_history
@@ -175,7 +158,6 @@
         + action_plan_milestone_history
         + notes_history
         + delivery_confidence_history
->>>>>>> beba6db9
     )
     enriched_history.sort(key=operator.itemgetter("date"))
 
