--- conflicted
+++ resolved
@@ -1,16 +1,10 @@
 from django.contrib import admin
 from ordered_model.admin import OrderedModelAdmin
 
-<<<<<<< HEAD
-from api.metadata.models import Category
-
-
-=======
 from api.metadata.models import BarrierTag, Category
 
 
 @admin.register(Category)
->>>>>>> 980a4967
 class CategoryAdmin(admin.ModelAdmin):
     """
     ModelAdmin class for customised behaviour for
@@ -19,9 +13,6 @@
     list_display = ("title", "category")
 
 
-<<<<<<< HEAD
-admin.site.register(Category, CategoryAdmin)
-=======
 @admin.register(BarrierTag)
 class BarrierTagAdmin(OrderedModelAdmin):
     fields = ("title", "description", "show_at_reporting")
@@ -33,5 +24,4 @@
         "modified_on",
         "order",
         'move_up_down_links',
-    )
->>>>>>> 980a4967
+    )