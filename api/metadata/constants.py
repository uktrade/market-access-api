--- conflicted
+++ resolved
@@ -1,11 +1,7 @@
 from model_utils import Choices
 
 PROBLEM_STATUS_TYPES = Choices(
-<<<<<<< HEAD
-    (1, "A problem that is blocking a specific export or investment"), (2, "A strategic barrier likely to affect multiple exports or sectors")
-=======
     (1, "A procedural/short-term barrier"), (2, "A long term strategic barrier")
->>>>>>> bfaebe20
 )
 
 ESTIMATED_LOSS_RANGE = Choices(
