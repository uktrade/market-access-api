from model_utils import Choices

PROBLEM_STATUS_TYPES = Choices(
    (1, "A problem that is blocking a specific export or investment"),
    (2, "A strategic barrier likely to affect multiple exports or sectors"),
)

ESTIMATED_LOSS_RANGE = Choices(
    (1, "Less than £1m"), (2, "£1m to £10m"), (3, "£10m to £100m"), (4, "Over £100m")
)

STAGE_STATUS = Choices((1, "NOT STARTED"), (2, "IN PROGRESS"), (3, "COMPLETED"))

ADV_BOOLEAN = Choices((1, "Yes"), (2, "No"), (3, "Dont know"))

GOVT_RESPONSE = Choices(
    (1, "None, this is for our information only at this stage"),
    (2, "In-country support from post"),
    (3, "Broader UK government sensitivities"),
)

PUBLISH_RESPONSE = Choices(
    (1, "Yes"), (2, "No"), (3, "Don't publish without consultation")
)

SUPPORT_TYPE = Choices(
    (1, "Market access team to provide support on next steps"),
    (2, "None, I’m going to handle next steps myself as the lead coordinator"),
)

REPORT_STATUS = Choices(
    (0, "Unfinished"),
    (1, "AwaitingScreening"),
    (2, "Accepted"),
    (3, "Rejected"),
    (4, "Archived"),
)

RESOLVED_STATUS = Choices(
    (3, "Resolved: In part"),
    (4, "Resolved: In full"),
)

BARRIER_STATUS = Choices(
    (0, "Unfinished"),
    (1, "Open: Pending action"),
    (2, "Open: In progress"),
    (5, "Dormant"),
    (6, "Archived"),
    (7, 'Unknown'),
) + RESOLVED_STATUS

BARRIER_PENDING = Choices(
    ("UK_GOVT", "UK government"),
    ("FOR_GOVT", "Foreign government"),
    ("BUS", "Affected business"),
    ("OTHER", "Other")
)

BARRIER_TYPE_CATEGORIES = Choices(
    ("GOODS", "Goods"),
    ("SERVICES", "Services"),
    ("GOODSANDSERVICES", "Goods and Services"),
)

BARRIER_CHANCE_OF_SUCCESS = Choices(
    ("HIGHLY_LIKELY", "Highly likely"),
    ("LIKELY", "Likely"),
    ("UNLIKELY", "Unlikely"),
    ("HIGHLY_UNLIKELY", "Highly unlikely"),
)

BARRIER_INTERACTION_TYPE = Choices(("COMMENT", "Comment"))

CONTRIBUTOR_TYPE = Choices(
    ("INITIATOR", "Initiator"), ("CONTRIBUTOR", "Contributor"), ("LEAD", "Lead")
)

BARRIER_SOURCE = Choices(
    ("COMPANY", "Company"),
    ("TRADE", "Trade association"),
    ("GOVT", "Government entity"),
    ("OTHER", "Other"),
)

TIMELINE_EVENTS = Choices(
    ("REPORT_CREATED", "Report Created"),
    ("BARRIER_CREATED", "Barrier Created"),
    ("BARRIER_STATUS_CHANGE", "Barrier Status Change"),
)

ASSESMENT_IMPACT = Choices(
    ("HIGH", "High"),
    ("MEDIUMHIGH", "Medium High"),
    ("MEDIUMLOW", "Medium Low"),
    ("LOW", "Low"),
)

<<<<<<< HEAD
ARCHIVED_REASON = Choices(
=======
BARRIER_ARCHIVED_REASON = Choices(
>>>>>>> 9bc711c7
    ("DUPLICATE", "Duplicate"),
    ("NOT_A_BARRIER", "Not a barrier"),
    ("OTHER", "Other"),
)<|MERGE_RESOLUTION|>--- conflicted
+++ resolved
@@ -96,11 +96,7 @@
     ("LOW", "Low"),
 )
 
-<<<<<<< HEAD
-ARCHIVED_REASON = Choices(
-=======
 BARRIER_ARCHIVED_REASON = Choices(
->>>>>>> 9bc711c7
     ("DUPLICATE", "Duplicate"),
     ("NOT_A_BARRIER", "Not a barrier"),
     ("OTHER", "Other"),
