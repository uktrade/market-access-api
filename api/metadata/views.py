from django.conf import settings

from hawkrest import HawkAuthentication

from rest_framework import generics, status
from rest_framework.permissions import IsAuthenticated
from rest_framework.response import Response

from .constants import (
    ASSESMENT_IMPACT,
    BARRIER_PENDING,
    BARRIER_SOURCE,
    BARRIER_STATUS,
    BARRIER_CHANCE_OF_SUCCESS,
    BARRIER_INTERACTION_TYPE,
    ESTIMATED_LOSS_RANGE,
    GOVT_RESPONSE,
    PROBLEM_STATUS_TYPES,
    PUBLISH_RESPONSE,
    REPORT_STATUS,
    STAGE_STATUS,
    SUPPORT_TYPE,
    TIMELINE_EVENTS,
    TRADE_DIRECTION_CHOICES)
from .utils import (
    get_admin_areas,
    get_barrier_priorities,
    get_barrier_tags,
    get_barrier_type_categories,
    get_categories,
    get_os_regions_and_countries,
    get_reporting_stages,
    get_sectors,
    get_wto_committee_groups,
)


class MetadataView(generics.GenericAPIView):
    if settings.HAWK_ENABLED:
        authentication_classes = (HawkAuthentication,)
        permission_classes = (IsAuthenticated,)
    else:
        authentication_classes = ()
        permission_classes = ()

    def get(self, request):
        status_types = dict((x, y) for x, y in PROBLEM_STATUS_TYPES)
        loss_range = dict((x, y) for x, y in ESTIMATED_LOSS_RANGE)
        stage_status = dict((x, y) for x, y in STAGE_STATUS)
        govt_response = dict((x, y) for x, y in GOVT_RESPONSE)
        publish_response = dict((x, y) for x, y in PUBLISH_RESPONSE)
        report_status = dict((x, y) for x, y in REPORT_STATUS)
        support_type = dict((x, y) for x, y in SUPPORT_TYPE)
        barrier_status = dict((x, y) for x, y in BARRIER_STATUS)
        barrier_pending = dict((x, y) for x, y in BARRIER_PENDING)
        barrier_chance = dict((x, y) for x, y in BARRIER_CHANCE_OF_SUCCESS)
        barrier_inter_type = dict((x, y) for x, y in BARRIER_INTERACTION_TYPE)
        barrier_source = dict((x, y) for x, y in BARRIER_SOURCE)
        timeline_events = dict((x, y) for x, y in TIMELINE_EVENTS)
        assessment_impact = dict((x, y) for x, y in ASSESMENT_IMPACT)

        dh_os_regions, dh_countries = get_os_regions_and_countries()
        dh_admin_areas = get_admin_areas()
        dh_sectors = get_sectors()

        report_stages = get_reporting_stages()
        categories = get_categories()
        barrier_type_cat = get_barrier_type_categories()
        barrier_priorities = get_barrier_priorities()
        barrier_tags = get_barrier_tags()
<<<<<<< HEAD
        wto_committee_groups = get_wto_committee_groups()
=======
        trade_direction = dict((str(x), y) for x, y in TRADE_DIRECTION_CHOICES)
>>>>>>> 7a46f2e7

        results = {
            "status_types": status_types,
            "loss_range": loss_range,
            "stage_status": stage_status,
            "govt_response": govt_response,
            "publish_response": publish_response,
            "report_status": report_status,
            "report_stages": report_stages,
            "support_type": support_type,
            "barrier_types": categories,
            "categories": categories,
            "overseas_regions": dh_os_regions,
            "countries": dh_countries,
            "country_admin_areas": dh_admin_areas,
            "sectors": dh_sectors,
            "barrier_status": barrier_status,
            "barrier_pending": barrier_pending,
            "barrier_tags": barrier_tags,
            "barrier_type_categories": barrier_type_cat,
            "barrier_chance_of_success": barrier_chance,
            "barrier_interaction_types": barrier_inter_type,
            "barrier_source": barrier_source,
            "timeline_events": timeline_events,
            "barrier_priorities": barrier_priorities,
            "assessment_impact": assessment_impact,
<<<<<<< HEAD
            "wto_committee_groups": wto_committee_groups,
=======
            "trade_direction": trade_direction,
>>>>>>> 7a46f2e7
        }

        return Response(results, status=status.HTTP_200_OK)<|MERGE_RESOLUTION|>--- conflicted
+++ resolved
@@ -68,11 +68,8 @@
         barrier_type_cat = get_barrier_type_categories()
         barrier_priorities = get_barrier_priorities()
         barrier_tags = get_barrier_tags()
-<<<<<<< HEAD
+        trade_direction = dict((str(x), y) for x, y in TRADE_DIRECTION_CHOICES)
         wto_committee_groups = get_wto_committee_groups()
-=======
-        trade_direction = dict((str(x), y) for x, y in TRADE_DIRECTION_CHOICES)
->>>>>>> 7a46f2e7
 
         results = {
             "status_types": status_types,
@@ -99,11 +96,8 @@
             "timeline_events": timeline_events,
             "barrier_priorities": barrier_priorities,
             "assessment_impact": assessment_impact,
-<<<<<<< HEAD
+            "trade_direction": trade_direction,
             "wto_committee_groups": wto_committee_groups,
-=======
-            "trade_direction": trade_direction,
->>>>>>> 7a46f2e7
         }
 
         return Response(results, status=status.HTTP_200_OK)