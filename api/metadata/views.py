--- conflicted
+++ resolved
@@ -6,23 +6,7 @@
 from rest_framework.permissions import IsAuthenticated
 from rest_framework.response import Response
 
-<<<<<<< HEAD
-from .utils import (
-    import_api_results,
-    get_os_regions_and_countries,
-    get_admin_areas,
-    get_sectors,
-    get_barrier_priorities,
-    get_barrier_type_categories,
-    get_categories,
-    get_reporting_stages
-)
-
-from api.metadata.constants import (
-    ADV_BOOLEAN,
-=======
 from .constants import (
->>>>>>> 980a4967
     ASSESMENT_IMPACT,
     BARRIER_PENDING,
     BARRIER_SOURCE,
@@ -38,10 +22,6 @@
     SUPPORT_TYPE,
     TIMELINE_EVENTS,
 )
-<<<<<<< HEAD
-from api.metadata.models import BarrierPriority
-from api.barriers.models import Stage
-=======
 from .utils import (
     get_admin_areas,
     get_barrier_priorities,
@@ -52,7 +32,6 @@
     get_reporting_stages,
     get_sectors,
 )
->>>>>>> 980a4967
 
 
 class MetadataView(generics.GenericAPIView):
