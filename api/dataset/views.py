--- conflicted
+++ resolved
@@ -19,22 +19,13 @@
     pagination_class = MarketAccessDatasetViewCursorPagination
 
     queryset = Barrier.barriers.all().select_related(
-<<<<<<< HEAD
         "priority",
-    ).prefetch_related(
-        "tags",
-        "categories",
-        "barrier_commodities",
-        "economic_assessments",
-=======
-        "assessment",
-        "priority"
     ).prefetch_related(
         "barrier_commodities",
         "categories",
+        "economic_assessments",
         "organisations",
         "tags",
->>>>>>> 9a5a2003
     ).order_by('reported_on')
 
     serializer_class = DataWorkspaceSerializer