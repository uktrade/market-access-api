--- conflicted
+++ resolved
@@ -27,11 +27,7 @@
 django-redis = "==4.12.1"
 django-simple-history = "==3.4.0"
 django-staff-sso-client = "==4.2.1"
-<<<<<<< HEAD
-djangorestframework = "3.15.2"
-=======
 djangorestframework = "==3.15.2"
->>>>>>> b6a6146a
 elastic-apm = "~=6.3.0"
 Faker = "~=19.3.1"
 factory-boy = "~=3.0.1"
