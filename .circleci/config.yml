--- conflicted
+++ resolved
@@ -57,19 +57,11 @@
       DMAS_BASE_URL: 'https://dummy.market-access.net'
       NOTIFY_API_KEY: ''
       NOTIFY_SAVED_SEARCHES_TEMPLATE_ID: ''
-<<<<<<< HEAD
-      PUBLIC_DATA_AWS_ACCESS_KEY_ID: ''
-      PUBLIC_DATA_AWS_SECRET_ACCESS_KEY: ''
-      PUBLIC_DATA_BUCKET: ''
-      PUBLIC_DATA_BUCKET_REGION: ''
-      PUBLIC_DATA_KEY_PREFIX: ''
-=======
       PUBLIC_DATA_AWS_ACCESS_KEY_ID: 'dummy'
       PUBLIC_DATA_AWS_SECRET_ACCESS_KEY: 'dummy'
       PUBLIC_DATA_BUCKET: 'dummy'
       PUBLIC_DATA_BUCKET_REGION: 'us-east-1'
       PUBLIC_DATA_KEY_PREFIX: 'dummy'
->>>>>>> 52dc2a12
 
     working_directory: ~/market-access-api
 
