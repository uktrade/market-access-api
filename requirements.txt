# ======
# DO NOT EDIT - use pyproject.toml instead!
<<<<<<< HEAD
# Generated: 2021-05-10_15-57
=======
# Generated: 2021-05-10_13-53
>>>>>>> c83125cd
# ======
amqp==2.6.1
asgiref==3.3.4
billiard==3.6.4.0
boto3==1.14.54
botocore==1.17.63
celery==4.4.5
certifi==2020.12.5
cffi==1.14.5
chardet==4.0.0
dj-database-url==0.5.0
django==3.1.10
django-celery-beat==2.0.0
django-environ==0.4.5
django-extensions==3.0.9
django-filter==2.4.0
django-hashid-field==3.2.1
django-ipware==3.0.2
django-log-formatter-ecs==0.0.5
django-model-utils==4.0.0
django-oauth-toolkit==1.3.2
django-ordered-model==3.4.1
django-pglocks==1.0.4
django-redis==4.12.1
django-simple-history==2.11.0
django-staff-sso-client==3.0.0
django-timezone-field==4.1.2
djangorestframework==3.12.1
docopt==0.6.2
docutils==0.15.2
elastic-apm==5.9.0
future==0.18.2
gevent==20.9.0
greenlet==1.1.0; platform_python_implementation == "CPython"
gunicorn==20.0.4
hashids==1.3.1
hawkrest==1.0.1
idna==2.8
importlib-metadata==4.0.1; python_version < "3.8"
jmespath==0.10.0
kombu==4.6.11
kubi-ecs-logger==0.1.0
marshmallow==3.6.1
mohawk==1.1.0
notifications-python-client==6.0.2
oauthlib==3.1.0
psycopg2-binary==2.8.6
pycparser==2.20; platform_python_implementation == "CPython" and sys_platform == "win32"
pyjwt==2.1.0
python-crontab==2.5.1
python-dateutil==2.8.1
python-json-logger==2.0.0
pytz==2021.1
raven==6.9.0
redis==3.5.3
requests==2.25.1
requests-oauthlib==1.3.0
requests-toolbelt==0.9.1
s3transfer==0.3.7
sentry-sdk==0.18.0
six==1.16.0
sqlparse==0.4.1
typing-extensions==3.10.0.0
urllib3==1.25.11
urlobject==2.4.3
vine==1.3.0
whitenoise==5.2.0
zipp==3.4.1; python_version < "3.8"
zope.event==4.5.0
zope.interface==5.4.0<|MERGE_RESOLUTION|>--- conflicted
+++ resolved
@@ -1,10 +1,6 @@
 # ======
 # DO NOT EDIT - use pyproject.toml instead!
-<<<<<<< HEAD
 # Generated: 2021-05-10_15-57
-=======
-# Generated: 2021-05-10_13-53
->>>>>>> c83125cd
 # ======
 amqp==2.6.1
 asgiref==3.3.4
