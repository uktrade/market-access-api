# ======
# DO NOT EDIT - use pyproject.toml instead!
# Generated: 2023-09-25_13-27
# ======
amqp==5.1.1; python_version >= "3.8"
asgiref==3.7.2; python_version >= "3.7"
async-timeout==4.0.3; python_full_version <= "3.11.2" and python_version >= "3.7"
backports.zoneinfo==0.2.1; python_version < "3.9" and python_version >= "3.8"
billiard==3.6.4.0; python_version >= "3.7"
boto3==1.17.112; (python_version >= "2.7" and python_full_version < "3.0.0") or (python_full_version >= "3.6.0")
botocore==1.20.112; python_version >= "2.7" and python_full_version < "3.0.0" or python_full_version >= "3.6.0"
celery==5.2.2; python_version >= "3.7"
certifi==2023.7.22; python_version >= "3.6"
cffi==1.15.1; platform_python_implementation == "CPython" and sys_platform == "win32" and (python_version >= "2.7" and python_full_version < "3.0.0" or python_version > "3.5") and python_version >= "3.7"
charset-normalizer==3.2.0; python_full_version >= "3.7.0" and python_version >= "3.7"
click-didyoumean==0.3.0; python_full_version >= "3.6.2" and python_full_version < "4.0.0" and python_version >= "3.7"
click-plugins==1.1.1; python_version >= "3.7"
click-repl==0.3.0; python_version >= "3.7"
click==8.1.7; python_full_version >= "3.6.2" and python_full_version < "4.0.0" and python_version >= "3.7"
colorama==0.4.6; python_version >= "3.7" and python_full_version < "3.0.0" and sys_platform == "win32" and platform_system == "Windows" or sys_platform == "win32" and python_version >= "3.7" and python_full_version >= "3.7.0" and platform_system == "Windows"
cryptography==41.0.4; python_version >= "3.7"
deprecated==1.2.14; python_version >= "3.6" and python_full_version < "3.0.0" or python_full_version >= "3.4.0" and python_version >= "3.6"
dj-database-url==0.5.0
django-audit-log-middleware==0.0.4; python_version >= "3.6"
django-celery-beat==2.2.1
django-environ==0.4.5
django-extensions==3.0.9; python_version >= "3.5"
django-filter==2.4.0; python_version >= "3.5"
django-hashid-field==3.3.7
django-ipware==3.0.7; python_version >= "3.6" and python_full_version < "3.0.0" or python_full_version >= "3.6.0" and python_version >= "3.6"
django-log-formatter-ecs==0.0.5; python_version >= "3.6"
django-model-utils==4.0.0
django-oauth-toolkit==2.1.0
django-ordered-model==3.4.1
django-pglocks==1.0.4
django-redis==4.12.1; python_version >= "3.5"
django-simple-history==2.11.0; (python_version >= "2.7" and python_full_version < "3.0.0") or (python_full_version >= "3.4.0")
django-staff-sso-client==3.1.0
django-timezone-field==4.2.3; python_version >= "3.5"
django==3.2.20; python_version >= "3.6"
djangorestframework==3.12.1; python_version >= "3.5"
docopt==0.6.2; python_version >= "3.6"
elastic-apm==6.3.3; python_version >= "3.6" and python_version < "4"
exceptiongroup==1.1.3; python_version < "3.11" and python_version >= "3.7"
factory-boy==3.0.1; python_version >= "3.5"
faker==19.3.1; python_version >= "3.8"
gevent==22.10.2; (python_version >= "2.7" and python_full_version < "3.0.0") or (python_version > "3.5")
greenlet==2.0.2; (python_version >= "2.7" and python_full_version < "3.0.0") or (python_full_version >= "3.5.0")
gunicorn==20.0.4; python_version >= "3.4"
hashids==1.3.1; python_version >= "2.7"
hawkrest==1.0.1
idna==3.4; python_version >= "3.7"
importlib-metadata==4.13.0; python_version >= "3.7"
iniconfig==2.0.0; python_version >= "3.7"
jmespath==0.10.0; python_version >= "2.7" and python_full_version < "3.0.0" or python_full_version >= "3.6.0"
jwcrypto==1.5.0; python_version >= "3.6"
kombu==5.3.2; python_version >= "3.8"
kubi-ecs-logger==0.1.2; python_version >= "3.6" and python_version < "4"
marshmallow==3.19.0; python_version >= "3.7" and python_version < "4"
mohawk==1.1.0
notifications-python-client==6.0.2; python_version >= "3.6"
oauthlib==3.2.2; python_version >= "3.6" and python_full_version < "3.0.0" or python_full_version >= "3.4.0" and python_version >= "3.6"
packaging==23.1; python_version >= "3.7" and python_version < "4"
pluggy==1.3.0; python_version >= "3.8"
prompt-toolkit==3.0.39; python_full_version >= "3.7.0" and python_version >= "3.7"
psycopg2-binary==2.9.5; python_version >= "3.6"
pycparser==2.21; python_version >= "2.7" and python_full_version < "3.0.0" and platform_python_implementation == "CPython" and sys_platform == "win32" and (python_version >= "2.7" and python_full_version < "3.0.0" or python_version > "3.5") or platform_python_implementation == "CPython" and sys_platform == "win32" and (python_version >= "2.7" and python_full_version < "3.0.0" or python_version > "3.5") and python_full_version >= "3.4.0"
pyjwt==2.8.0; python_version >= "3.7"
pytest==7.4.2; python_version >= "3.7"
python-crontab==3.0.0
python-dateutil==2.8.2; python_version >= "3.8" and python_full_version < "3.0.0" or python_full_version >= "3.6.0" and python_version >= "3.8"
python-json-logger==2.0.0; python_version >= "3.4"
pytz==2023.3.post1; python_version >= "3.7"
raven==6.9.0
redis==5.0.0; python_version >= "3.7"
requests-oauthlib==1.3.1; python_version >= "2.7" and python_full_version < "3.0.0" or python_full_version >= "3.4.0"
requests-toolbelt==0.9.1
requests==2.31.0; python_version >= "3.7" and python_full_version < "3.0.0" or python_full_version >= "3.4.0" and python_version >= "3.7"
s3transfer==0.4.2; python_version >= "2.7" and python_full_version < "3.0.0" or python_full_version >= "3.6.0"
sentry-sdk==1.14.0
six==1.16.0; python_version >= "3.8" and python_full_version < "3.0.0" or python_full_version >= "3.4.0" and python_version >= "3.8"
sqlparse==0.4.4; python_version >= "3.5"
<<<<<<< HEAD
time-machine==2.12.0; python_version >= "3.8"
tomli==2.0.1; python_version < "3.11" and python_version >= "3.7"
typing-extensions==4.7.1; python_version <= "3.8" and python_version >= "3.8"
=======
time-machine==2.13.0; python_version >= "3.8"
tomli==2.0.1; python_version < "3.11" and python_version >= "3.7"
typing-extensions==4.8.0; python_version <= "3.8" and python_version >= "3.8"
>>>>>>> 51d2b8c1
tzdata==2023.3; python_version < "3.9" and python_version >= "3.8"
urllib3==1.26.16; (python_version >= "2.7" and python_full_version < "3.0.0") or (python_full_version >= "3.6.0")
urlobject==2.4.3
vine==5.0.0; python_version >= "3.8"
wcwidth==0.2.6; python_full_version >= "3.7.0" and python_version >= "3.7"
whitenoise==5.2.0; python_version >= "3.5" and python_version < "4"
wrapt==1.15.0; python_version >= "3.6" and python_full_version < "3.0.0" or python_full_version >= "3.5.0" and python_version >= "3.6"
zipp==3.17.0; python_version >= "3.8"
zope.event==5.0; python_version >= "3.7" and python_full_version < "3.0.0" or python_version >= "3.7"
zope.interface==6.0; python_version >= "3.7" and python_full_version < "3.0.0" or python_version >= "3.7"<|MERGE_RESOLUTION|>--- conflicted
+++ resolved
@@ -80,15 +80,9 @@
 sentry-sdk==1.14.0
 six==1.16.0; python_version >= "3.8" and python_full_version < "3.0.0" or python_full_version >= "3.4.0" and python_version >= "3.8"
 sqlparse==0.4.4; python_version >= "3.5"
-<<<<<<< HEAD
-time-machine==2.12.0; python_version >= "3.8"
-tomli==2.0.1; python_version < "3.11" and python_version >= "3.7"
-typing-extensions==4.7.1; python_version <= "3.8" and python_version >= "3.8"
-=======
 time-machine==2.13.0; python_version >= "3.8"
 tomli==2.0.1; python_version < "3.11" and python_version >= "3.7"
 typing-extensions==4.8.0; python_version <= "3.8" and python_version >= "3.8"
->>>>>>> 51d2b8c1
 tzdata==2023.3; python_version < "3.9" and python_version >= "3.8"
 urllib3==1.26.16; (python_version >= "2.7" and python_full_version < "3.0.0") or (python_full_version >= "3.6.0")
 urlobject==2.4.3
